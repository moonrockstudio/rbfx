--- conflicted
+++ resolved
@@ -1,6 +1,5 @@
-<<<<<<< HEAD
-//
-// Copyright (c) 2008-2018 the Urho3D project.
+//
+// Copyright (c) 2008-2019 the Urho3D project.
 //
 // Permission is hereby granted, free of charge, to any person obtaining a copy
 // of this software and associated documentation files (the "Software"), to deal
@@ -269,277 +268,4 @@
     // Animate scene if enabled
     if (animate_)
         AnimateObjects(timeStep);
-}
-=======
-//
-// Copyright (c) 2008-2019 the Urho3D project.
-//
-// Permission is hereby granted, free of charge, to any person obtaining a copy
-// of this software and associated documentation files (the "Software"), to deal
-// in the Software without restriction, including without limitation the rights
-// to use, copy, modify, merge, publish, distribute, sublicense, and/or sell
-// copies of the Software, and to permit persons to whom the Software is
-// furnished to do so, subject to the following conditions:
-//
-// The above copyright notice and this permission notice shall be included in
-// all copies or substantial portions of the Software.
-//
-// THE SOFTWARE IS PROVIDED "AS IS", WITHOUT WARRANTY OF ANY KIND, EXPRESS OR
-// IMPLIED, INCLUDING BUT NOT LIMITED TO THE WARRANTIES OF MERCHANTABILITY,
-// FITNESS FOR A PARTICULAR PURPOSE AND NONINFRINGEMENT. IN NO EVENT SHALL THE
-// AUTHORS OR COPYRIGHT HOLDERS BE LIABLE FOR ANY CLAIM, DAMAGES OR OTHER
-// LIABILITY, WHETHER IN AN ACTION OF CONTRACT, TORT OR OTHERWISE, ARISING FROM,
-// OUT OF OR IN CONNECTION WITH THE SOFTWARE OR THE USE OR OTHER DEALINGS IN
-// THE SOFTWARE.
-//
-
-#include <Urho3D/Core/CoreEvents.h>
-#include <Urho3D/Core/Profiler.h>
-#include <Urho3D/Engine/Engine.h>
-#include <Urho3D/Graphics/Camera.h>
-#include <Urho3D/Graphics/Graphics.h>
-#include <Urho3D/Graphics/Material.h>
-#include <Urho3D/Graphics/Model.h>
-#include <Urho3D/Graphics/Octree.h>
-#include <Urho3D/Graphics/Renderer.h>
-#include <Urho3D/Graphics/StaticModelGroup.h>
-#include <Urho3D/Graphics/Zone.h>
-#include <Urho3D/Input/Input.h>
-#include <Urho3D/Resource/ResourceCache.h>
-#include <Urho3D/Scene/Scene.h>
-#include <Urho3D/UI/Font.h>
-#include <Urho3D/UI/Text.h>
-#include <Urho3D/UI/UI.h>
-
-#include "HugeObjectCount.h"
-
-#include <Urho3D/DebugNew.h>
-
-URHO3D_DEFINE_APPLICATION_MAIN(HugeObjectCount)
-
-HugeObjectCount::HugeObjectCount(Context* context) :
-    Sample(context),
-    animate_(false),
-    useGroups_(false)
-{
-}
-
-void HugeObjectCount::Start()
-{
-    // Execute base class startup
-    Sample::Start();
-
-    // Create the scene content
-    CreateScene();
-
-    // Create the UI content
-    CreateInstructions();
-
-    // Setup the viewport for displaying the scene
-    SetupViewport();
-
-    // Hook up to the frame update events
-    SubscribeToEvents();
-
-    // Set the mouse mode to use in the sample
-    Sample::InitMouseMode(MM_RELATIVE);
-}
-
-void HugeObjectCount::CreateScene()
-{
-    auto* cache = GetSubsystem<ResourceCache>();
-
-    if (!scene_)
-        scene_ = new Scene(context_);
-    else
-    {
-        scene_->Clear();
-        boxNodes_.Clear();
-    }
-
-    // Create the Octree component to the scene so that drawable objects can be rendered. Use default volume
-    // (-1000, -1000, -1000) to (1000, 1000, 1000)
-    scene_->CreateComponent<Octree>();
-
-    // Create a Zone for ambient light & fog control
-    Node* zoneNode = scene_->CreateChild("Zone");
-    auto* zone = zoneNode->CreateComponent<Zone>();
-    zone->SetBoundingBox(BoundingBox(-1000.0f, 1000.0f));
-    zone->SetFogColor(Color(0.2f, 0.2f, 0.2f));
-    zone->SetFogStart(200.0f);
-    zone->SetFogEnd(300.0f);
-
-    // Create a directional light
-    Node* lightNode = scene_->CreateChild("DirectionalLight");
-    lightNode->SetDirection(Vector3(-0.6f, -1.0f, -0.8f)); // The direction vector does not need to be normalized
-    auto* light = lightNode->CreateComponent<Light>();
-    light->SetLightType(LIGHT_DIRECTIONAL);
-
-    if (!useGroups_)
-    {
-        light->SetColor(Color(0.7f, 0.35f, 0.0f));
-
-        // Create individual box StaticModels in the scene
-        for (int y = -125; y < 125; ++y)
-        {
-            for (int x = -125; x < 125; ++x)
-            {
-                Node* boxNode = scene_->CreateChild("Box");
-                boxNode->SetPosition(Vector3(x * 0.3f, 0.0f, y * 0.3f));
-                boxNode->SetScale(0.25f);
-                auto* boxObject = boxNode->CreateComponent<StaticModel>();
-                boxObject->SetModel(cache->GetResource<Model>("Models/Box.mdl"));
-                boxNodes_.Push(SharedPtr<Node>(boxNode));
-            }
-        }
-    }
-    else
-    {
-        light->SetColor(Color(0.6f, 0.6f, 0.6f));
-        light->SetSpecularIntensity(1.5f);
-
-        // Create StaticModelGroups in the scene
-        StaticModelGroup* lastGroup = nullptr;
-
-        for (int y = -125; y < 125; ++y)
-        {
-            for (int x = -125; x < 125; ++x)
-            {
-                // Create new group if no group yet, or the group has already "enough" objects. The tradeoff is between culling
-                // accuracy and the amount of CPU processing needed for all the objects. Note that the group's own transform
-                // does not matter, and it does not render anything if instance nodes are not added to it
-                if (!lastGroup || lastGroup->GetNumInstanceNodes() >= 25 * 25)
-                {
-                    Node* boxGroupNode = scene_->CreateChild("BoxGroup");
-                    lastGroup = boxGroupNode->CreateComponent<StaticModelGroup>();
-                    lastGroup->SetModel(cache->GetResource<Model>("Models/Box.mdl"));
-                }
-
-                Node* boxNode = scene_->CreateChild("Box");
-                boxNode->SetPosition(Vector3(x * 0.3f, 0.0f, y * 0.3f));
-                boxNode->SetScale(0.25f);
-                boxNodes_.Push(SharedPtr<Node>(boxNode));
-                lastGroup->AddInstanceNode(boxNode);
-            }
-        }
-    }
-
-    // Create the camera. Create it outside the scene so that we can clear the whole scene without affecting it
-    if (!cameraNode_)
-    {
-        cameraNode_ = new Node(context_);
-        cameraNode_->SetPosition(Vector3(0.0f, 10.0f, -100.0f));
-        auto* camera = cameraNode_->CreateComponent<Camera>();
-        camera->SetFarClip(300.0f);
-    }
-}
-
-void HugeObjectCount::CreateInstructions()
-{
-    auto* cache = GetSubsystem<ResourceCache>();
-    auto* ui = GetSubsystem<UI>();
-
-    // Construct new Text object, set string to display and font to use
-    auto* instructionText = ui->GetRoot()->CreateChild<Text>();
-    instructionText->SetText(
-        "Use WASD keys and mouse/touch to move\n"
-        "Space to toggle animation\n"
-        "G to toggle object group optimization"
-    );
-    instructionText->SetFont(cache->GetResource<Font>("Fonts/Anonymous Pro.ttf"), 15);
-    // The text has multiple rows. Center them in relation to each other
-    instructionText->SetTextAlignment(HA_CENTER);
-
-    // Position the text relative to the screen center
-    instructionText->SetHorizontalAlignment(HA_CENTER);
-    instructionText->SetVerticalAlignment(VA_CENTER);
-    instructionText->SetPosition(0, ui->GetRoot()->GetHeight() / 4);
-}
-
-void HugeObjectCount::SetupViewport()
-{
-    auto* renderer = GetSubsystem<Renderer>();
-
-    // Set up a viewport to the Renderer subsystem so that the 3D scene can be seen
-    SharedPtr<Viewport> viewport(new Viewport(context_, scene_, cameraNode_->GetComponent<Camera>()));
-    renderer->SetViewport(0, viewport);
-}
-
-void HugeObjectCount::SubscribeToEvents()
-{
-    // Subscribe HandleUpdate() function for processing update events
-    SubscribeToEvent(E_UPDATE, URHO3D_HANDLER(HugeObjectCount, HandleUpdate));
-}
-
-void HugeObjectCount::MoveCamera(float timeStep)
-{
-    // Do not move if the UI has a focused element (the console)
-    if (GetSubsystem<UI>()->GetFocusElement())
-        return;
-
-    auto* input = GetSubsystem<Input>();
-
-    // Movement speed as world units per second
-    const float MOVE_SPEED = 20.0f;
-    // Mouse sensitivity as degrees per pixel
-    const float MOUSE_SENSITIVITY = 0.1f;
-
-    // Use this frame's mouse motion to adjust camera node yaw and pitch. Clamp the pitch between -90 and 90 degrees
-    IntVector2 mouseMove = input->GetMouseMove();
-    yaw_ += MOUSE_SENSITIVITY * mouseMove.x_;
-    pitch_ += MOUSE_SENSITIVITY * mouseMove.y_;
-    pitch_ = Clamp(pitch_, -90.0f, 90.0f);
-
-    // Construct new orientation for the camera scene node from yaw and pitch. Roll is fixed to zero
-    cameraNode_->SetRotation(Quaternion(pitch_, yaw_, 0.0f));
-
-    // Read WASD keys and move the camera scene node to the corresponding direction if they are pressed
-    if (input->GetKeyDown(KEY_W))
-        cameraNode_->Translate(Vector3::FORWARD * MOVE_SPEED * timeStep);
-    if (input->GetKeyDown(KEY_S))
-        cameraNode_->Translate(Vector3::BACK * MOVE_SPEED * timeStep);
-    if (input->GetKeyDown(KEY_A))
-        cameraNode_->Translate(Vector3::LEFT * MOVE_SPEED * timeStep);
-    if (input->GetKeyDown(KEY_D))
-        cameraNode_->Translate(Vector3::RIGHT * MOVE_SPEED * timeStep);
-}
-
-void HugeObjectCount::AnimateObjects(float timeStep)
-{
-    URHO3D_PROFILE(AnimateObjects);
-
-    const float ROTATE_SPEED = 15.0f;
-    // Rotate about the Z axis (roll)
-    Quaternion rotateQuat(ROTATE_SPEED * timeStep, Vector3::FORWARD);
-
-    for (unsigned i = 0; i < boxNodes_.Size(); ++i)
-        boxNodes_[i]->Rotate(rotateQuat);
-}
-
-void HugeObjectCount::HandleUpdate(StringHash eventType, VariantMap& eventData)
-{
-    using namespace Update;
-
-    // Take the frame time step, which is stored as a float
-    float timeStep = eventData[P_TIMESTEP].GetFloat();
-
-    // Toggle animation with space
-    auto* input = GetSubsystem<Input>();
-    if (input->GetKeyPress(KEY_SPACE))
-        animate_ = !animate_;
-
-    // Toggle grouped / ungrouped mode
-    if (input->GetKeyPress(KEY_G))
-    {
-        useGroups_ = !useGroups_;
-        CreateScene();
-    }
-
-    // Move the camera, scale movement with time step
-    MoveCamera(timeStep);
-
-    // Animate scene if enabled
-    if (animate_)
-        AnimateObjects(timeStep);
-}
->>>>>>> a476f0c4
+}