<<<<<<< HEAD
//
// Copyright (c) 2008-2019 the Urho3D project.
//
// Permission is hereby granted, free of charge, to any person obtaining a copy
// of this software and associated documentation files (the "Software"), to deal
// in the Software without restriction, including without limitation the rights
// to use, copy, modify, merge, publish, distribute, sublicense, and/or sell
// copies of the Software, and to permit persons to whom the Software is
// furnished to do so, subject to the following conditions:
//
// The above copyright notice and this permission notice shall be included in
// all copies or substantial portions of the Software.
//
// THE SOFTWARE IS PROVIDED "AS IS", WITHOUT WARRANTY OF ANY KIND, EXPRESS OR
// IMPLIED, INCLUDING BUT NOT LIMITED TO THE WARRANTIES OF MERCHANTABILITY,
// FITNESS FOR A PARTICULAR PURPOSE AND NONINFRINGEMENT. IN NO EVENT SHALL THE
// AUTHORS OR COPYRIGHT HOLDERS BE LIABLE FOR ANY CLAIM, DAMAGES OR OTHER
// LIABILITY, WHETHER IN AN ACTION OF CONTRACT, TORT OR OTHERWISE, ARISING FROM,
// OUT OF OR IN CONNECTION WITH THE SOFTWARE OR THE USE OR OTHER DEALINGS IN
// THE SOFTWARE.
//

#include "../Precompiled.h"

#include "../Core/StringUtils.h"

#include <cstdio>

#include "../DebugNew.h"

namespace Urho3D
{

static const ea::string base64_chars =
    "ABCDEFGHIJKLMNOPQRSTUVWXYZ"
    "abcdefghijklmnopqrstuvwxyz"
    "0123456789+/";

unsigned CountElements(const char* buffer, char separator)
{
    if (!buffer)
        return 0;

    const char* endPos = buffer + CStringLength(buffer);
    const char* pos = buffer;
    unsigned ret = 0;

    while (pos < endPos)
    {
        if (*pos != separator)
            break;
        ++pos;
    }

    while (pos < endPos)
    {
        const char* start = pos;

        while (start < endPos)
        {
            if (*start == separator)
                break;

            ++start;
        }

        if (start == endPos)
        {
            ++ret;
            break;
        }

        const char* end = start;

        while (end < endPos)
        {
            if (*end != separator)
                break;

            ++end;
        }

        ++ret;
        pos = end;
    }

    return ret;
}

bool ToBool(const ea::string& source)
{
    return ToBool(source.c_str());
}

bool ToBool(const char* source)
{
    unsigned length = CStringLength(source);

    for (unsigned i = 0; i < length; ++i)
    {
        auto c = (char)tolower(source[i]);
        if (c == 't' || c == 'y' || c == '1')
            return true;
        else if (c != ' ' && c != '\t')
            break;
    }

    return false;
}

int ToInt(const ea::string& source, int base)
{
    return ToInt(source.c_str(), base);
}

int ToInt(const char* source, int base)
{
    if (!source)
        return 0;

    // Shield against runtime library assert by converting illegal base values to 0 (autodetect)
    if (base < 2 || base > 36)
        base = 0;

    return (int)strtol(source, nullptr, base);
}

long long ToInt64(const char* source, int base)
{
    if (!source)
        return 0;

    // Shield against runtime library assert by converting illegal base values to 0 (autodetect)
    if (base < 2 || base > 36)
        base = 0;

    return strtoll(source, nullptr, base);
}

long long ToInt64(const ea::string& source, int base)
{
    return ToInt64(source.c_str(), base);
}

unsigned ToUInt(const ea::string& source, int base)
{
    return ToUInt(source.c_str(), base);
}

unsigned long long ToUInt64(const char* source, int base)
{
    if (!source)
        return 0;

    // Shield against runtime library assert by converting illegal base values to 0 (autodetect)
    if (base < 2 || base > 36)
        base = 0;

    return strtoull(source, nullptr, base);
}

unsigned long long ToUInt64(const ea::string& source, int base)
{
    return ToUInt64(source.c_str(), base);
}

unsigned ToUInt(const char* source, int base)
{
    if (!source)
        return 0;

    if (base < 2 || base > 36)
        base = 0;

    return (unsigned)strtoul(source, nullptr, base);
}

float ToFloat(const ea::string& source)
{
    return ToFloat(source.c_str());
}

float ToFloat(const char* source)
{
    if (!source)
        return 0;

    return (float)strtod(source, nullptr);
}

double ToDouble(const ea::string& source)
{
    return ToDouble(source.c_str());
}

double ToDouble(const char* source)
{
    if (!source)
        return 0;

    return strtod(source, nullptr);
}

Color ToColor(const ea::string& source)
{
    return ToColor(source.c_str());
}

Color ToColor(const char* source)
{
    Color ret;

    unsigned elements = CountElements(source, ' ');
    if (elements < 3)
        return ret;

    auto* ptr = (char*)source;
    ret.r_ = (float)strtod(ptr, &ptr);
    ret.g_ = (float)strtod(ptr, &ptr);
    ret.b_ = (float)strtod(ptr, &ptr);
    if (elements > 3)
        ret.a_ = (float)strtod(ptr, &ptr);

    return ret;
}

IntRect ToIntRect(const ea::string& source)
{
    return ToIntRect(source.c_str());
}

IntRect ToIntRect(const char* source)
{
    IntRect ret(IntRect::ZERO);

    unsigned elements = CountElements(source, ' ');
    if (elements < 4)
        return ret;

    auto* ptr = (char*)source;
    ret.left_ = (int)strtol(ptr, &ptr, 10);
    ret.top_ = (int)strtol(ptr, &ptr, 10);
    ret.right_ = (int)strtol(ptr, &ptr, 10);
    ret.bottom_ = (int)strtol(ptr, &ptr, 10);

    return ret;
}

IntVector2 ToIntVector2(const ea::string& source)
{
    return ToIntVector2(source.c_str());
}

IntVector2 ToIntVector2(const char* source)
{
    IntVector2 ret(IntVector2::ZERO);

    unsigned elements = CountElements(source, ' ');
    if (elements < 2)
        return ret;

    auto* ptr = (char*)source;
    ret.x_ = (int)strtol(ptr, &ptr, 10);
    ret.y_ = (int)strtol(ptr, &ptr, 10);

    return ret;
}

IntVector3 ToIntVector3(const ea::string& source)
{
    return ToIntVector3(source.c_str());
}

IntVector3 ToIntVector3(const char* source)
{
    IntVector3 ret(IntVector3::ZERO);

    unsigned elements = CountElements(source, ' ');
    if (elements < 3)
        return ret;

    auto* ptr = (char*)source;
    ret.x_ = (int)strtol(ptr, &ptr, 10);
    ret.y_ = (int)strtol(ptr, &ptr, 10);
    ret.z_ = (int)strtol(ptr, &ptr, 10);

    return ret;
}

Rect ToRect(const ea::string& source)
{
    return ToRect(source.c_str());
}

Rect ToRect(const char* source)
{
    Rect ret(Rect::ZERO);

    unsigned elements = CountElements(source, ' ');
    if (elements < 4)
        return ret;

    auto* ptr = (char*)source;
    ret.min_.x_ = (float)strtod(ptr, &ptr);
    ret.min_.y_ = (float)strtod(ptr, &ptr);
    ret.max_.x_ = (float)strtod(ptr, &ptr);
    ret.max_.y_ = (float)strtod(ptr, &ptr);

    return ret;
}

Quaternion ToQuaternion(const ea::string& source)
{
    return ToQuaternion(source.c_str());
}

Quaternion ToQuaternion(const char* source)
{
    unsigned elements = CountElements(source, ' ');
    auto* ptr = (char*)source;

    if (elements < 3)
        return Quaternion::IDENTITY;
    else if (elements < 4)
    {
        // 3 coords specified: conversion from Euler angles
        float x, y, z;
        x = (float)strtod(ptr, &ptr);
        y = (float)strtod(ptr, &ptr);
        z = (float)strtod(ptr, &ptr);

        return Quaternion(x, y, z);
    }
    else
    {
        // 4 coords specified: full quaternion
        Quaternion ret;
        ret.w_ = (float)strtod(ptr, &ptr);
        ret.x_ = (float)strtod(ptr, &ptr);
        ret.y_ = (float)strtod(ptr, &ptr);
        ret.z_ = (float)strtod(ptr, &ptr);

        return ret;
    }
}

Vector2 ToVector2(const ea::string& source)
{
    return ToVector2(source.c_str());
}

Vector2 ToVector2(const char* source)
{
    Vector2 ret(Vector2::ZERO);

    unsigned elements = CountElements(source, ' ');
    if (elements < 2)
        return ret;

    auto* ptr = (char*)source;
    ret.x_ = (float)strtod(ptr, &ptr);
    ret.y_ = (float)strtod(ptr, &ptr);

    return ret;
}

Vector3 ToVector3(const ea::string& source)
{
    return ToVector3(source.c_str());
}

Vector3 ToVector3(const char* source)
{
    Vector3 ret(Vector3::ZERO);

    unsigned elements = CountElements(source, ' ');
    if (elements < 3)
        return ret;

    auto* ptr = (char*)source;
    ret.x_ = (float)strtod(ptr, &ptr);
    ret.y_ = (float)strtod(ptr, &ptr);
    ret.z_ = (float)strtod(ptr, &ptr);

    return ret;
}

Vector4 ToVector4(const ea::string& source, bool allowMissingCoords)
{
    return ToVector4(source.c_str(), allowMissingCoords);
}

Vector4 ToVector4(const char* source, bool allowMissingCoords)
{
    Vector4 ret(Vector4::ZERO);

    unsigned elements = CountElements(source, ' ');
    auto* ptr = (char*)source;

    if (!allowMissingCoords)
    {
        if (elements < 4)
            return ret;

        ret.x_ = (float)strtod(ptr, &ptr);
        ret.y_ = (float)strtod(ptr, &ptr);
        ret.z_ = (float)strtod(ptr, &ptr);
        ret.w_ = (float)strtod(ptr, &ptr);

        return ret;
    }
    else
    {
        if (elements > 0)
            ret.x_ = (float)strtod(ptr, &ptr);
        if (elements > 1)
            ret.y_ = (float)strtod(ptr, &ptr);
        if (elements > 2)
            ret.z_ = (float)strtod(ptr, &ptr);
        if (elements > 3)
            ret.w_ = (float)strtod(ptr, &ptr);

        return ret;
    }
}

Variant ToVectorVariant(const ea::string& source)
{
    return ToVectorVariant(source.c_str());
}

Variant ToVectorVariant(const char* source)
{
    Variant ret;
    unsigned elements = CountElements(source, ' ');

    switch (elements)
    {
    case 1:
        ret.FromString(VAR_FLOAT, source);
        break;

    case 2:
        ret.FromString(VAR_VECTOR2, source);
        break;

    case 3:
        ret.FromString(VAR_VECTOR3, source);
        break;

    case 4:
        ret.FromString(VAR_VECTOR4, source);
        break;

    case 9:
        ret.FromString(VAR_MATRIX3, source);
        break;

    case 12:
        ret.FromString(VAR_MATRIX3X4, source);
        break;

    case 16:
        ret.FromString(VAR_MATRIX4, source);
        break;

    default:
        // Illegal input. Return variant remains empty
        break;
    }

    return ret;
}

Matrix3 ToMatrix3(const ea::string& source)
{
    return ToMatrix3(source.c_str());
}

Matrix3 ToMatrix3(const char* source)
{
    Matrix3 ret(Matrix3::ZERO);

    unsigned elements = CountElements(source, ' ');
    if (elements < 9)
        return ret;

    auto* ptr = (char*)source;
    ret.m00_ = (float)strtod(ptr, &ptr);
    ret.m01_ = (float)strtod(ptr, &ptr);
    ret.m02_ = (float)strtod(ptr, &ptr);
    ret.m10_ = (float)strtod(ptr, &ptr);
    ret.m11_ = (float)strtod(ptr, &ptr);
    ret.m12_ = (float)strtod(ptr, &ptr);
    ret.m20_ = (float)strtod(ptr, &ptr);
    ret.m21_ = (float)strtod(ptr, &ptr);
    ret.m22_ = (float)strtod(ptr, &ptr);

    return ret;
}

Matrix3x4 ToMatrix3x4(const ea::string& source)
{
    return ToMatrix3x4(source.c_str());
}

Matrix3x4 ToMatrix3x4(const char* source)
{
    Matrix3x4 ret(Matrix3x4::ZERO);

    unsigned elements = CountElements(source, ' ');
    if (elements < 12)
        return ret;

    auto* ptr = (char*)source;
    ret.m00_ = (float)strtod(ptr, &ptr);
    ret.m01_ = (float)strtod(ptr, &ptr);
    ret.m02_ = (float)strtod(ptr, &ptr);
    ret.m03_ = (float)strtod(ptr, &ptr);
    ret.m10_ = (float)strtod(ptr, &ptr);
    ret.m11_ = (float)strtod(ptr, &ptr);
    ret.m12_ = (float)strtod(ptr, &ptr);
    ret.m13_ = (float)strtod(ptr, &ptr);
    ret.m20_ = (float)strtod(ptr, &ptr);
    ret.m21_ = (float)strtod(ptr, &ptr);
    ret.m22_ = (float)strtod(ptr, &ptr);
    ret.m23_ = (float)strtod(ptr, &ptr);

    return ret;
}

Matrix4 ToMatrix4(const ea::string& source)
{
    return ToMatrix4(source.c_str());
}

Matrix4 ToMatrix4(const char* source)
{
    Matrix4 ret(Matrix4::ZERO);

    unsigned elements = CountElements(source, ' ');
    if (elements < 16)
        return ret;

    auto* ptr = (char*)source;
    ret.m00_ = (float)strtod(ptr, &ptr);
    ret.m01_ = (float)strtod(ptr, &ptr);
    ret.m02_ = (float)strtod(ptr, &ptr);
    ret.m03_ = (float)strtod(ptr, &ptr);
    ret.m10_ = (float)strtod(ptr, &ptr);
    ret.m11_ = (float)strtod(ptr, &ptr);
    ret.m12_ = (float)strtod(ptr, &ptr);
    ret.m13_ = (float)strtod(ptr, &ptr);
    ret.m20_ = (float)strtod(ptr, &ptr);
    ret.m21_ = (float)strtod(ptr, &ptr);
    ret.m22_ = (float)strtod(ptr, &ptr);
    ret.m23_ = (float)strtod(ptr, &ptr);
    ret.m30_ = (float)strtod(ptr, &ptr);
    ret.m31_ = (float)strtod(ptr, &ptr);
    ret.m32_ = (float)strtod(ptr, &ptr);
    ret.m33_ = (float)strtod(ptr, &ptr);

    return ret;
}

ea::string ToString(void* value)
{
    return ToStringHex((unsigned)(size_t)value);
}

ea::string ToStringHex(unsigned value)
{
    char tempBuffer[CONVERSION_BUFFER_LENGTH];
    sprintf(tempBuffer, "%08x", value);
    return ea::string(tempBuffer);
}

void BufferToString(ea::string& dest, const void* data, unsigned size)
{
    // Precalculate needed string size
    const auto* bytes = (const unsigned char*)data;
    unsigned length = 0;
    for (unsigned i = 0; i < size; ++i)
    {
        // Room for separator
        if (i)
            ++length;

        // Room for the value
        if (bytes[i] < 10)
            ++length;
        else if (bytes[i] < 100)
            length += 2;
        else
            length += 3;
    }

    dest.resize(length);
    unsigned index = 0;

    // Convert values
    for (unsigned i = 0; i < size; ++i)
    {
        if (i)
            dest[index++] = ' ';

        if (bytes[i] < 10)
        {
            dest[index++] = '0' + bytes[i];
        }
        else if (bytes[i] < 100)
        {
            dest[index++] = (char)('0' + bytes[i] / 10);
            dest[index++] = (char)('0' + bytes[i] % 10);
        }
        else
        {
            dest[index++] = (char)('0' + bytes[i] / 100);
            dest[index++] = (char)('0' + bytes[i] % 100 / 10);
            dest[index++] = (char)('0' + bytes[i] % 10);
        }
    }
}

void StringToBuffer(ea::vector<unsigned char>& dest, const ea::string& source)
{
    StringToBuffer(dest, source.c_str());
}

void StringToBuffer(ea::vector<unsigned char>& dest, const char* source)
{
    if (!source)
    {
        dest.clear();
        return;
    }

    unsigned size = CountElements(source, ' ');
    dest.resize(size);

    bool inSpace = true;
    unsigned index = 0;
    unsigned value = 0;

    // Parse values
    const char* ptr = source;
    while (*ptr)
    {
        if (inSpace && *ptr != ' ')
        {
            inSpace = false;
            value = (unsigned)(*ptr - '0');
        }
        else if (!inSpace && *ptr != ' ')
        {
            value *= 10;
            value += *ptr - '0';
        }
        else if (!inSpace && *ptr == ' ')
        {
            dest[index++] = (unsigned char)value;
            inSpace = true;
        }

        ++ptr;
    }

    // Write the final value
    if (!inSpace && index < size)
        dest[index] = (unsigned char)value;
}

void BufferToHexString(ea::string& dest, const void* data, unsigned size)
{
    dest.resize(size * 2);

    const auto* bytes = static_cast<const unsigned char*>(data);
    for (unsigned i = 0; i < size * 2; ++i)
    {
        const unsigned digit = i % 2
            ? bytes[i / 2] & 0xf
            : bytes[i / 2] >> 4;

        assert(digit < 16);
        if (digit < 10)
            dest[i] = '0' + digit;
        else
            dest[i] = 'a' + digit - 10;
    }
}

bool HexStringToBuffer(ea::vector<unsigned char>& dest, const ea::string_view& source)
{
    dest.resize(source.size() / 2);

    for (unsigned i = 0; i < source.size(); ++i)
    {
        const char ch = source[i];

        unsigned digit = 0;
        if (ch >= '0' && ch <= '9')
            digit = ch - '0';
        else if (ch >= 'A' && ch <= 'F')
            digit = 10 + ch - 'A';
        else if (ch >= 'a' && ch <= 'f')
            digit = 10 + ch - 'a';
        else
            return false;

        assert(digit < 16);
        if (i % 2 == 0)
            dest[i / 2] = digit << 4;
        else
            dest[i / 2] |= digit;
    }

    // Fail if extra symbols in string
    return source.size() % 2 == 0;
}

unsigned GetStringListIndex(const ea::string& value, const ea::string* strings, unsigned defaultIndex, bool caseSensitive)
{
    return GetStringListIndex(value.c_str(), strings, defaultIndex, caseSensitive);
}

unsigned GetStringListIndex(const char* value, const ea::string* strings, unsigned defaultIndex, bool caseSensitive)
{
    unsigned i = 0;

    while (!strings[i].empty())
    {
        if (!Compare(strings[i].c_str(), value, caseSensitive))
            return i;
        ++i;
    }

    return defaultIndex;
}

unsigned GetStringListIndex(const char* value, const char* const* strings, unsigned defaultIndex, bool caseSensitive)
{
    unsigned i = 0;

    while (strings[i])
    {
        if (!Compare(value, strings[i], caseSensitive))
            return i;
        ++i;
    }

    return defaultIndex;
}

ea::string ToString(const char* formatString, ...)
{
    ea::string ret;
    va_list args;
    va_start(args, formatString);
    ret.append_sprintf_va_list(formatString, args);
    va_end(args);
    return ret;
}

bool IsAlpha(unsigned ch)
{
    return ch < 256 ? isalpha(ch) != 0 : false;
}

bool IsDigit(unsigned ch)
{
    return ch < 256 ? isdigit(ch) != 0 : false;
}

unsigned ToUpper(unsigned ch)
{
    return (unsigned)toupper(ch);
}

unsigned ToLower(unsigned ch)
{
    return (unsigned)tolower(ch);
}

ea::string GetFileSizeString(unsigned long long memorySize)
{
    static const char* memorySizeStrings = "kMGTPE";

    ea::string output;

    if (memorySize < 1024)
    {
        output = ea::to_string(memorySize) + " b";
    }
    else
    {
        const auto exponent = (int)(log((double)memorySize) / log(1024.0));
        const double majorValue = ((double)memorySize) / pow(1024.0, exponent);
        char buffer[64];
        memset(buffer, 0, 64);
        sprintf(buffer, "%.1f", majorValue);
        output = buffer;
        output += " ";
        output += memorySizeStrings[exponent - 1];
    }

    return output;
}

// Implementation of base64 decoding originally by Ren� Nyffenegger.
// Modified by Konstantin Guschin and Lasse Oorni

/*
base64.cpp and base64.h

Copyright (C) 2004-2017 Ren� Nyffenegger

This source code is provided 'as-is', without any express or implied
warranty. In no event will the author be held liable for any damages
arising from the use of this software.

Permission is granted to anyone to use this software for any purpose,
including commercial applications, and to alter it and redistribute it
freely, subject to the following restrictions:

1. The origin of this source code must not be misrepresented; you must not
claim that you wrote the original source code. If you use this source code
in a product, an acknowledgment in the product documentation would be
appreciated but is not required.

2. Altered source versions must be plainly marked as such, and must not be
misrepresented as being the original source code.

3. This notice may not be removed or altered from any source distribution.

Ren� Nyffenegger rene.nyffenegger@adp-gmbh.ch

*/

static inline bool IsBase64(char c) {
    return (isalnum(c) || (c == '+') || (c == '/'));
}

ea::vector<unsigned char> DecodeBase64(ea::string encodedString)
{
    int inLen = encodedString.length();
    int i = 0;
    int j = 0;
    int in_ = 0;
    unsigned char charArray4[4], charArray3[3];
    ea::vector<unsigned char> ret;

    while (inLen-- && (encodedString[in_] != '=') && IsBase64(encodedString[in_]))
    {
        charArray4[i++] = encodedString[in_];
        in_++;

        if (i == 4)
        {
            for (i = 0; i < 4; i++)
                charArray4[i] = base64_chars.find(charArray4[i]);

            charArray3[0] = (charArray4[0] << 2u) + ((charArray4[1] & 0x30u) >> 4u);
            charArray3[1] = ((charArray4[1] & 0xfu) << 4u) + ((charArray4[2] & 0x3cu) >> 2u);
            charArray3[2] = ((charArray4[2] & 0x3u) << 6u) + charArray4[3];

            for (i = 0; (i < 3); i++)
                ret.push_back(charArray3[i]);

            i = 0;
        }
    }

    if (i)
    {
        for (j = i; j <4; j++)
            charArray4[j] = 0;

        for (j = 0; j <4; j++)
            charArray4[j] = base64_chars.find(charArray4[j]);

        charArray3[0] = (charArray4[0] << 2u) + ((charArray4[1] & 0x30u) >> 4u);
        charArray3[1] = ((charArray4[1] & 0xfu) << 4u) + ((charArray4[2] & 0x3cu) >> 2u);
        charArray3[2] = ((charArray4[2] & 0x3u) << 6u) + charArray4[3];

        for (j = 0; (j < i - 1); j++)
            ret.push_back(charArray3[j]);
    }

    return ret;
}

}
=======
//
// Copyright (c) 2008-2020 the Urho3D project.
//
// Permission is hereby granted, free of charge, to any person obtaining a copy
// of this software and associated documentation files (the "Software"), to deal
// in the Software without restriction, including without limitation the rights
// to use, copy, modify, merge, publish, distribute, sublicense, and/or sell
// copies of the Software, and to permit persons to whom the Software is
// furnished to do so, subject to the following conditions:
//
// The above copyright notice and this permission notice shall be included in
// all copies or substantial portions of the Software.
//
// THE SOFTWARE IS PROVIDED "AS IS", WITHOUT WARRANTY OF ANY KIND, EXPRESS OR
// IMPLIED, INCLUDING BUT NOT LIMITED TO THE WARRANTIES OF MERCHANTABILITY,
// FITNESS FOR A PARTICULAR PURPOSE AND NONINFRINGEMENT. IN NO EVENT SHALL THE
// AUTHORS OR COPYRIGHT HOLDERS BE LIABLE FOR ANY CLAIM, DAMAGES OR OTHER
// LIABILITY, WHETHER IN AN ACTION OF CONTRACT, TORT OR OTHERWISE, ARISING FROM,
// OUT OF OR IN CONNECTION WITH THE SOFTWARE OR THE USE OR OTHER DEALINGS IN
// THE SOFTWARE.
//

#include "../Precompiled.h"

#include "../Core/StringUtils.h"

#include <cstdio>

#include "../DebugNew.h"

namespace Urho3D
{

static const String base64_chars =
    "ABCDEFGHIJKLMNOPQRSTUVWXYZ"
    "abcdefghijklmnopqrstuvwxyz"
    "0123456789+/";

unsigned CountElements(const char* buffer, char separator)
{
    if (!buffer)
        return 0;

    const char* endPos = buffer + String::CStringLength(buffer);
    const char* pos = buffer;
    unsigned ret = 0;

    while (pos < endPos)
    {
        if (*pos != separator)
            break;
        ++pos;
    }

    while (pos < endPos)
    {
        const char* start = pos;

        while (start < endPos)
        {
            if (*start == separator)
                break;

            ++start;
        }

        if (start == endPos)
        {
            ++ret;
            break;
        }

        const char* end = start;

        while (end < endPos)
        {
            if (*end != separator)
                break;

            ++end;
        }

        ++ret;
        pos = end;
    }

    return ret;
}

bool ToBool(const String& source)
{
    return ToBool(source.CString());
}

bool ToBool(const char* source)
{
    unsigned length = String::CStringLength(source);

    for (unsigned i = 0; i < length; ++i)
    {
        auto c = (char)tolower(source[i]);
        if (c == 't' || c == 'y' || c == '1')
            return true;
        else if (c != ' ' && c != '\t')
            break;
    }

    return false;
}

int ToInt(const String& source, int base)
{
    return ToInt(source.CString(), base);
}

int ToInt(const char* source, int base)
{
    if (!source)
        return 0;

    // Shield against runtime library assert by converting illegal base values to 0 (autodetect)
    if (base < 2 || base > 36)
        base = 0;

    return (int)strtol(source, nullptr, base);
}

long long ToInt64(const char* source, int base)
{
    if (!source)
        return 0;

    // Shield against runtime library assert by converting illegal base values to 0 (autodetect)
    if (base < 2 || base > 36)
        base = 0;

    return strtoll(source, nullptr, base);
}

long long ToInt64(const String& source, int base)
{
    return ToInt64(source.CString(), base);
}

unsigned ToUInt(const String& source, int base)
{
    return ToUInt(source.CString(), base);
}

unsigned long long ToUInt64(const char* source, int base)
{
    if (!source)
        return 0;

    // Shield against runtime library assert by converting illegal base values to 0 (autodetect)
    if (base < 2 || base > 36)
        base = 0;

    return strtoull(source, nullptr, base);
}

unsigned long long ToUInt64(const String& source, int base)
{
    return ToUInt64(source.CString(), base);
}

unsigned ToUInt(const char* source, int base)
{
    if (!source)
        return 0;

    if (base < 2 || base > 36)
        base = 0;

    return (unsigned)strtoul(source, nullptr, base);
}

float ToFloat(const String& source)
{
    return ToFloat(source.CString());
}

float ToFloat(const char* source)
{
    if (!source)
        return 0;

    return (float)strtod(source, nullptr);
}

double ToDouble(const String& source)
{
    return ToDouble(source.CString());
}

double ToDouble(const char* source)
{
    if (!source)
        return 0;

    return strtod(source, nullptr);
}

Color ToColor(const String& source)
{
    return ToColor(source.CString());
}

Color ToColor(const char* source)
{
    Color ret;

    unsigned elements = CountElements(source, ' ');
    if (elements < 3)
        return ret;

    auto* ptr = (char*)source;
    ret.r_ = (float)strtod(ptr, &ptr);
    ret.g_ = (float)strtod(ptr, &ptr);
    ret.b_ = (float)strtod(ptr, &ptr);
    if (elements > 3)
        ret.a_ = (float)strtod(ptr, &ptr);

    return ret;
}

IntRect ToIntRect(const String& source)
{
    return ToIntRect(source.CString());
}

IntRect ToIntRect(const char* source)
{
    IntRect ret(IntRect::ZERO);

    unsigned elements = CountElements(source, ' ');
    if (elements < 4)
        return ret;

    auto* ptr = (char*)source;
    ret.left_ = (int)strtol(ptr, &ptr, 10);
    ret.top_ = (int)strtol(ptr, &ptr, 10);
    ret.right_ = (int)strtol(ptr, &ptr, 10);
    ret.bottom_ = (int)strtol(ptr, &ptr, 10);

    return ret;
}

IntVector2 ToIntVector2(const String& source)
{
    return ToIntVector2(source.CString());
}

IntVector2 ToIntVector2(const char* source)
{
    IntVector2 ret(IntVector2::ZERO);

    unsigned elements = CountElements(source, ' ');
    if (elements < 2)
        return ret;

    auto* ptr = (char*)source;
    ret.x_ = (int)strtol(ptr, &ptr, 10);
    ret.y_ = (int)strtol(ptr, &ptr, 10);

    return ret;
}

IntVector3 ToIntVector3(const String& source)
{
    return ToIntVector3(source.CString());
}

IntVector3 ToIntVector3(const char* source)
{
    IntVector3 ret(IntVector3::ZERO);

    unsigned elements = CountElements(source, ' ');
    if (elements < 3)
        return ret;

    auto* ptr = (char*)source;
    ret.x_ = (int)strtol(ptr, &ptr, 10);
    ret.y_ = (int)strtol(ptr, &ptr, 10);
    ret.z_ = (int)strtol(ptr, &ptr, 10);

    return ret;
}

Rect ToRect(const String& source)
{
    return ToRect(source.CString());
}

Rect ToRect(const char* source)
{
    Rect ret(Rect::ZERO);

    unsigned elements = CountElements(source, ' ');
    if (elements < 4)
        return ret;

    auto* ptr = (char*)source;
    ret.min_.x_ = (float)strtod(ptr, &ptr);
    ret.min_.y_ = (float)strtod(ptr, &ptr);
    ret.max_.x_ = (float)strtod(ptr, &ptr);
    ret.max_.y_ = (float)strtod(ptr, &ptr);

    return ret;
}

Quaternion ToQuaternion(const String& source)
{
    return ToQuaternion(source.CString());
}

Quaternion ToQuaternion(const char* source)
{
    unsigned elements = CountElements(source, ' ');
    auto* ptr = (char*)source;

    if (elements < 3)
        return Quaternion::IDENTITY;
    else if (elements < 4)
    {
        // 3 coords specified: conversion from Euler angles
        float x, y, z;
        x = (float)strtod(ptr, &ptr);
        y = (float)strtod(ptr, &ptr);
        z = (float)strtod(ptr, &ptr);

        return Quaternion(x, y, z);
    }
    else
    {
        // 4 coords specified: full quaternion
        Quaternion ret;
        ret.w_ = (float)strtod(ptr, &ptr);
        ret.x_ = (float)strtod(ptr, &ptr);
        ret.y_ = (float)strtod(ptr, &ptr);
        ret.z_ = (float)strtod(ptr, &ptr);

        return ret;
    }
}

Vector2 ToVector2(const String& source)
{
    return ToVector2(source.CString());
}

Vector2 ToVector2(const char* source)
{
    Vector2 ret(Vector2::ZERO);

    unsigned elements = CountElements(source, ' ');
    if (elements < 2)
        return ret;

    auto* ptr = (char*)source;
    ret.x_ = (float)strtod(ptr, &ptr);
    ret.y_ = (float)strtod(ptr, &ptr);

    return ret;
}

Vector3 ToVector3(const String& source)
{
    return ToVector3(source.CString());
}

Vector3 ToVector3(const char* source)
{
    Vector3 ret(Vector3::ZERO);

    unsigned elements = CountElements(source, ' ');
    if (elements < 3)
        return ret;

    auto* ptr = (char*)source;
    ret.x_ = (float)strtod(ptr, &ptr);
    ret.y_ = (float)strtod(ptr, &ptr);
    ret.z_ = (float)strtod(ptr, &ptr);

    return ret;
}

Vector4 ToVector4(const String& source, bool allowMissingCoords)
{
    return ToVector4(source.CString(), allowMissingCoords);
}

Vector4 ToVector4(const char* source, bool allowMissingCoords)
{
    Vector4 ret(Vector4::ZERO);

    unsigned elements = CountElements(source, ' ');
    auto* ptr = (char*)source;

    if (!allowMissingCoords)
    {
        if (elements < 4)
            return ret;

        ret.x_ = (float)strtod(ptr, &ptr);
        ret.y_ = (float)strtod(ptr, &ptr);
        ret.z_ = (float)strtod(ptr, &ptr);
        ret.w_ = (float)strtod(ptr, &ptr);

        return ret;
    }
    else
    {
        if (elements > 0)
            ret.x_ = (float)strtod(ptr, &ptr);
        if (elements > 1)
            ret.y_ = (float)strtod(ptr, &ptr);
        if (elements > 2)
            ret.z_ = (float)strtod(ptr, &ptr);
        if (elements > 3)
            ret.w_ = (float)strtod(ptr, &ptr);

        return ret;
    }
}

Variant ToVectorVariant(const String& source)
{
    return ToVectorVariant(source.CString());
}

Variant ToVectorVariant(const char* source)
{
    Variant ret;
    unsigned elements = CountElements(source, ' ');

    switch (elements)
    {
    case 1:
        ret.FromString(VAR_FLOAT, source);
        break;

    case 2:
        ret.FromString(VAR_VECTOR2, source);
        break;

    case 3:
        ret.FromString(VAR_VECTOR3, source);
        break;

    case 4:
        ret.FromString(VAR_VECTOR4, source);
        break;

    case 9:
        ret.FromString(VAR_MATRIX3, source);
        break;

    case 12:
        ret.FromString(VAR_MATRIX3X4, source);
        break;

    case 16:
        ret.FromString(VAR_MATRIX4, source);
        break;

    default:
        // Illegal input. Return variant remains empty
        break;
    }

    return ret;
}

Matrix3 ToMatrix3(const String& source)
{
    return ToMatrix3(source.CString());
}

Matrix3 ToMatrix3(const char* source)
{
    Matrix3 ret(Matrix3::ZERO);

    unsigned elements = CountElements(source, ' ');
    if (elements < 9)
        return ret;

    auto* ptr = (char*)source;
    ret.m00_ = (float)strtod(ptr, &ptr);
    ret.m01_ = (float)strtod(ptr, &ptr);
    ret.m02_ = (float)strtod(ptr, &ptr);
    ret.m10_ = (float)strtod(ptr, &ptr);
    ret.m11_ = (float)strtod(ptr, &ptr);
    ret.m12_ = (float)strtod(ptr, &ptr);
    ret.m20_ = (float)strtod(ptr, &ptr);
    ret.m21_ = (float)strtod(ptr, &ptr);
    ret.m22_ = (float)strtod(ptr, &ptr);

    return ret;
}

Matrix3x4 ToMatrix3x4(const String& source)
{
    return ToMatrix3x4(source.CString());
}

Matrix3x4 ToMatrix3x4(const char* source)
{
    Matrix3x4 ret(Matrix3x4::ZERO);

    unsigned elements = CountElements(source, ' ');
    if (elements < 12)
        return ret;

    auto* ptr = (char*)source;
    ret.m00_ = (float)strtod(ptr, &ptr);
    ret.m01_ = (float)strtod(ptr, &ptr);
    ret.m02_ = (float)strtod(ptr, &ptr);
    ret.m03_ = (float)strtod(ptr, &ptr);
    ret.m10_ = (float)strtod(ptr, &ptr);
    ret.m11_ = (float)strtod(ptr, &ptr);
    ret.m12_ = (float)strtod(ptr, &ptr);
    ret.m13_ = (float)strtod(ptr, &ptr);
    ret.m20_ = (float)strtod(ptr, &ptr);
    ret.m21_ = (float)strtod(ptr, &ptr);
    ret.m22_ = (float)strtod(ptr, &ptr);
    ret.m23_ = (float)strtod(ptr, &ptr);

    return ret;
}

Matrix4 ToMatrix4(const String& source)
{
    return ToMatrix4(source.CString());
}

Matrix4 ToMatrix4(const char* source)
{
    Matrix4 ret(Matrix4::ZERO);

    unsigned elements = CountElements(source, ' ');
    if (elements < 16)
        return ret;

    auto* ptr = (char*)source;
    ret.m00_ = (float)strtod(ptr, &ptr);
    ret.m01_ = (float)strtod(ptr, &ptr);
    ret.m02_ = (float)strtod(ptr, &ptr);
    ret.m03_ = (float)strtod(ptr, &ptr);
    ret.m10_ = (float)strtod(ptr, &ptr);
    ret.m11_ = (float)strtod(ptr, &ptr);
    ret.m12_ = (float)strtod(ptr, &ptr);
    ret.m13_ = (float)strtod(ptr, &ptr);
    ret.m20_ = (float)strtod(ptr, &ptr);
    ret.m21_ = (float)strtod(ptr, &ptr);
    ret.m22_ = (float)strtod(ptr, &ptr);
    ret.m23_ = (float)strtod(ptr, &ptr);
    ret.m30_ = (float)strtod(ptr, &ptr);
    ret.m31_ = (float)strtod(ptr, &ptr);
    ret.m32_ = (float)strtod(ptr, &ptr);
    ret.m33_ = (float)strtod(ptr, &ptr);

    return ret;
}

String ToString(void* value)
{
    return ToStringHex((unsigned)(size_t)value);
}

String ToStringHex(unsigned value)
{
    char tempBuffer[CONVERSION_BUFFER_LENGTH];
    sprintf(tempBuffer, "%08x", value);
    return String(tempBuffer);
}

void BufferToString(String& dest, const void* data, unsigned size)
{
    // Precalculate needed string size
    const auto* bytes = (const unsigned char*)data;
    unsigned length = 0;
    for (unsigned i = 0; i < size; ++i)
    {
        // Room for separator
        if (i)
            ++length;

        // Room for the value
        if (bytes[i] < 10)
            ++length;
        else if (bytes[i] < 100)
            length += 2;
        else
            length += 3;
    }

    dest.Resize(length);
    unsigned index = 0;

    // Convert values
    for (unsigned i = 0; i < size; ++i)
    {
        if (i)
            dest[index++] = ' ';

        if (bytes[i] < 10)
        {
            dest[index++] = '0' + bytes[i];
        }
        else if (bytes[i] < 100)
        {
            dest[index++] = (char)('0' + bytes[i] / 10);
            dest[index++] = (char)('0' + bytes[i] % 10);
        }
        else
        {
            dest[index++] = (char)('0' + bytes[i] / 100);
            dest[index++] = (char)('0' + bytes[i] % 100 / 10);
            dest[index++] = (char)('0' + bytes[i] % 10);
        }
    }
}

void StringToBuffer(PODVector<unsigned char>& dest, const String& source)
{
    StringToBuffer(dest, source.CString());
}

void StringToBuffer(PODVector<unsigned char>& dest, const char* source)
{
    if (!source)
    {
        dest.Clear();
        return;
    }

    unsigned size = CountElements(source, ' ');
    dest.Resize(size);

    bool inSpace = true;
    unsigned index = 0;
    unsigned value = 0;

    // Parse values
    const char* ptr = source;
    while (*ptr)
    {
        if (inSpace && *ptr != ' ')
        {
            inSpace = false;
            value = (unsigned)(*ptr - '0');
        }
        else if (!inSpace && *ptr != ' ')
        {
            value *= 10;
            value += *ptr - '0';
        }
        else if (!inSpace && *ptr == ' ')
        {
            dest[index++] = (unsigned char)value;
            inSpace = true;
        }

        ++ptr;
    }

    // Write the final value
    if (!inSpace && index < size)
        dest[index] = (unsigned char)value;
}

unsigned GetStringListIndex(const String& value, const String* strings, unsigned defaultIndex, bool caseSensitive)
{
    return GetStringListIndex(value.CString(), strings, defaultIndex, caseSensitive);
}

unsigned GetStringListIndex(const char* value, const String* strings, unsigned defaultIndex, bool caseSensitive)
{
    unsigned i = 0;

    while (!strings[i].Empty())
    {
        if (!strings[i].Compare(value, caseSensitive))
            return i;
        ++i;
    }

    return defaultIndex;
}

unsigned GetStringListIndex(const char* value, const char** strings, unsigned defaultIndex, bool caseSensitive)
{
    unsigned i = 0;

    while (strings[i])
    {
        if (!String::Compare(value, strings[i], caseSensitive))
            return i;
        ++i;
    }

    return defaultIndex;
}

String ToString(const char* formatString, ...)
{
    String ret;
    va_list args;
    va_start(args, formatString);
    ret.AppendWithFormatArgs(formatString, args);
    va_end(args);
    return ret;
}

bool IsAlpha(unsigned ch)
{
    return ch < 256 ? isalpha(ch) != 0 : false;
}

bool IsDigit(unsigned ch)
{
    return ch < 256 ? isdigit(ch) != 0 : false;
}

unsigned ToUpper(unsigned ch)
{
    return (unsigned)toupper(ch);
}

unsigned ToLower(unsigned ch)
{
    return (unsigned)tolower(ch);
}

String GetFileSizeString(unsigned long long memorySize)
{
    static const char* memorySizeStrings = "kMGTPE";

    String output;

    if (memorySize < 1024)
    {
        output = String(memorySize) + " b";
    }
    else
    {
        const auto exponent = (int)(log((double)memorySize) / log(1024.0));
        const double majorValue = ((double)memorySize) / pow(1024.0, exponent);
        char buffer[64];
        memset(buffer, 0, 64);
        sprintf(buffer, "%.1f", majorValue);
        output = buffer;
        output += " ";
        output += memorySizeStrings[exponent - 1];
    }

    return output;
}

// Implementation of base64 decoding originally by Ren� Nyffenegger.
// Modified by Konstantin Guschin and Lasse Oorni

/*
base64.cpp and base64.h

Copyright (C) 2004-2017 Ren� Nyffenegger

This source code is provided 'as-is', without any express or implied
warranty. In no event will the author be held liable for any damages
arising from the use of this software.

Permission is granted to anyone to use this software for any purpose,
including commercial applications, and to alter it and redistribute it
freely, subject to the following restrictions:

1. The origin of this source code must not be misrepresented; you must not
claim that you wrote the original source code. If you use this source code
in a product, an acknowledgment in the product documentation would be
appreciated but is not required.

2. Altered source versions must be plainly marked as such, and must not be
misrepresented as being the original source code.

3. This notice may not be removed or altered from any source distribution.

Ren� Nyffenegger rene.nyffenegger@adp-gmbh.ch

*/

static inline bool IsBase64(char c) {
    return (isalnum(c) || (c == '+') || (c == '/'));
}

PODVector<unsigned char> DecodeBase64(String encodedString)
{
    int inLen = encodedString.Length();
    int i = 0;
    int j = 0;
    int in_ = 0;
    unsigned char charArray4[4], charArray3[3];
    PODVector<unsigned char> ret;

    while (inLen-- && (encodedString[in_] != '=') && IsBase64(encodedString[in_]))
    {
        charArray4[i++] = encodedString[in_];
        in_++;

        if (i == 4)
        {
            for (i = 0; i < 4; i++)
                charArray4[i] = base64_chars.Find(charArray4[i]);

            charArray3[0] = (charArray4[0] << 2u) + ((charArray4[1] & 0x30u) >> 4u);
            charArray3[1] = ((charArray4[1] & 0xfu) << 4u) + ((charArray4[2] & 0x3cu) >> 2u);
            charArray3[2] = ((charArray4[2] & 0x3u) << 6u) + charArray4[3];

            for (i = 0; (i < 3); i++)
                ret.Push(charArray3[i]);

            i = 0;
        }
    }

    if (i)
    {
        for (j = i; j <4; j++)
            charArray4[j] = 0;

        for (j = 0; j <4; j++)
            charArray4[j] = base64_chars.Find(charArray4[j]);

        charArray3[0] = (charArray4[0] << 2u) + ((charArray4[1] & 0x30u) >> 4u);
        charArray3[1] = ((charArray4[1] & 0xfu) << 4u) + ((charArray4[2] & 0x3cu) >> 2u);
        charArray3[2] = ((charArray4[2] & 0x3u) << 6u) + charArray4[3];

        for (j = 0; (j < i - 1); j++)
            ret.Push(charArray3[j]);
    }

    return ret;
}

}
>>>>>>> fe4a641a
<|MERGE_RESOLUTION|>--- conflicted
+++ resolved
@@ -1,897 +1,3 @@
-<<<<<<< HEAD
-//
-// Copyright (c) 2008-2019 the Urho3D project.
-//
-// Permission is hereby granted, free of charge, to any person obtaining a copy
-// of this software and associated documentation files (the "Software"), to deal
-// in the Software without restriction, including without limitation the rights
-// to use, copy, modify, merge, publish, distribute, sublicense, and/or sell
-// copies of the Software, and to permit persons to whom the Software is
-// furnished to do so, subject to the following conditions:
-//
-// The above copyright notice and this permission notice shall be included in
-// all copies or substantial portions of the Software.
-//
-// THE SOFTWARE IS PROVIDED "AS IS", WITHOUT WARRANTY OF ANY KIND, EXPRESS OR
-// IMPLIED, INCLUDING BUT NOT LIMITED TO THE WARRANTIES OF MERCHANTABILITY,
-// FITNESS FOR A PARTICULAR PURPOSE AND NONINFRINGEMENT. IN NO EVENT SHALL THE
-// AUTHORS OR COPYRIGHT HOLDERS BE LIABLE FOR ANY CLAIM, DAMAGES OR OTHER
-// LIABILITY, WHETHER IN AN ACTION OF CONTRACT, TORT OR OTHERWISE, ARISING FROM,
-// OUT OF OR IN CONNECTION WITH THE SOFTWARE OR THE USE OR OTHER DEALINGS IN
-// THE SOFTWARE.
-//
-
-#include "../Precompiled.h"
-
-#include "../Core/StringUtils.h"
-
-#include <cstdio>
-
-#include "../DebugNew.h"
-
-namespace Urho3D
-{
-
-static const ea::string base64_chars =
-    "ABCDEFGHIJKLMNOPQRSTUVWXYZ"
-    "abcdefghijklmnopqrstuvwxyz"
-    "0123456789+/";
-
-unsigned CountElements(const char* buffer, char separator)
-{
-    if (!buffer)
-        return 0;
-
-    const char* endPos = buffer + CStringLength(buffer);
-    const char* pos = buffer;
-    unsigned ret = 0;
-
-    while (pos < endPos)
-    {
-        if (*pos != separator)
-            break;
-        ++pos;
-    }
-
-    while (pos < endPos)
-    {
-        const char* start = pos;
-
-        while (start < endPos)
-        {
-            if (*start == separator)
-                break;
-
-            ++start;
-        }
-
-        if (start == endPos)
-        {
-            ++ret;
-            break;
-        }
-
-        const char* end = start;
-
-        while (end < endPos)
-        {
-            if (*end != separator)
-                break;
-
-            ++end;
-        }
-
-        ++ret;
-        pos = end;
-    }
-
-    return ret;
-}
-
-bool ToBool(const ea::string& source)
-{
-    return ToBool(source.c_str());
-}
-
-bool ToBool(const char* source)
-{
-    unsigned length = CStringLength(source);
-
-    for (unsigned i = 0; i < length; ++i)
-    {
-        auto c = (char)tolower(source[i]);
-        if (c == 't' || c == 'y' || c == '1')
-            return true;
-        else if (c != ' ' && c != '\t')
-            break;
-    }
-
-    return false;
-}
-
-int ToInt(const ea::string& source, int base)
-{
-    return ToInt(source.c_str(), base);
-}
-
-int ToInt(const char* source, int base)
-{
-    if (!source)
-        return 0;
-
-    // Shield against runtime library assert by converting illegal base values to 0 (autodetect)
-    if (base < 2 || base > 36)
-        base = 0;
-
-    return (int)strtol(source, nullptr, base);
-}
-
-long long ToInt64(const char* source, int base)
-{
-    if (!source)
-        return 0;
-
-    // Shield against runtime library assert by converting illegal base values to 0 (autodetect)
-    if (base < 2 || base > 36)
-        base = 0;
-
-    return strtoll(source, nullptr, base);
-}
-
-long long ToInt64(const ea::string& source, int base)
-{
-    return ToInt64(source.c_str(), base);
-}
-
-unsigned ToUInt(const ea::string& source, int base)
-{
-    return ToUInt(source.c_str(), base);
-}
-
-unsigned long long ToUInt64(const char* source, int base)
-{
-    if (!source)
-        return 0;
-
-    // Shield against runtime library assert by converting illegal base values to 0 (autodetect)
-    if (base < 2 || base > 36)
-        base = 0;
-
-    return strtoull(source, nullptr, base);
-}
-
-unsigned long long ToUInt64(const ea::string& source, int base)
-{
-    return ToUInt64(source.c_str(), base);
-}
-
-unsigned ToUInt(const char* source, int base)
-{
-    if (!source)
-        return 0;
-
-    if (base < 2 || base > 36)
-        base = 0;
-
-    return (unsigned)strtoul(source, nullptr, base);
-}
-
-float ToFloat(const ea::string& source)
-{
-    return ToFloat(source.c_str());
-}
-
-float ToFloat(const char* source)
-{
-    if (!source)
-        return 0;
-
-    return (float)strtod(source, nullptr);
-}
-
-double ToDouble(const ea::string& source)
-{
-    return ToDouble(source.c_str());
-}
-
-double ToDouble(const char* source)
-{
-    if (!source)
-        return 0;
-
-    return strtod(source, nullptr);
-}
-
-Color ToColor(const ea::string& source)
-{
-    return ToColor(source.c_str());
-}
-
-Color ToColor(const char* source)
-{
-    Color ret;
-
-    unsigned elements = CountElements(source, ' ');
-    if (elements < 3)
-        return ret;
-
-    auto* ptr = (char*)source;
-    ret.r_ = (float)strtod(ptr, &ptr);
-    ret.g_ = (float)strtod(ptr, &ptr);
-    ret.b_ = (float)strtod(ptr, &ptr);
-    if (elements > 3)
-        ret.a_ = (float)strtod(ptr, &ptr);
-
-    return ret;
-}
-
-IntRect ToIntRect(const ea::string& source)
-{
-    return ToIntRect(source.c_str());
-}
-
-IntRect ToIntRect(const char* source)
-{
-    IntRect ret(IntRect::ZERO);
-
-    unsigned elements = CountElements(source, ' ');
-    if (elements < 4)
-        return ret;
-
-    auto* ptr = (char*)source;
-    ret.left_ = (int)strtol(ptr, &ptr, 10);
-    ret.top_ = (int)strtol(ptr, &ptr, 10);
-    ret.right_ = (int)strtol(ptr, &ptr, 10);
-    ret.bottom_ = (int)strtol(ptr, &ptr, 10);
-
-    return ret;
-}
-
-IntVector2 ToIntVector2(const ea::string& source)
-{
-    return ToIntVector2(source.c_str());
-}
-
-IntVector2 ToIntVector2(const char* source)
-{
-    IntVector2 ret(IntVector2::ZERO);
-
-    unsigned elements = CountElements(source, ' ');
-    if (elements < 2)
-        return ret;
-
-    auto* ptr = (char*)source;
-    ret.x_ = (int)strtol(ptr, &ptr, 10);
-    ret.y_ = (int)strtol(ptr, &ptr, 10);
-
-    return ret;
-}
-
-IntVector3 ToIntVector3(const ea::string& source)
-{
-    return ToIntVector3(source.c_str());
-}
-
-IntVector3 ToIntVector3(const char* source)
-{
-    IntVector3 ret(IntVector3::ZERO);
-
-    unsigned elements = CountElements(source, ' ');
-    if (elements < 3)
-        return ret;
-
-    auto* ptr = (char*)source;
-    ret.x_ = (int)strtol(ptr, &ptr, 10);
-    ret.y_ = (int)strtol(ptr, &ptr, 10);
-    ret.z_ = (int)strtol(ptr, &ptr, 10);
-
-    return ret;
-}
-
-Rect ToRect(const ea::string& source)
-{
-    return ToRect(source.c_str());
-}
-
-Rect ToRect(const char* source)
-{
-    Rect ret(Rect::ZERO);
-
-    unsigned elements = CountElements(source, ' ');
-    if (elements < 4)
-        return ret;
-
-    auto* ptr = (char*)source;
-    ret.min_.x_ = (float)strtod(ptr, &ptr);
-    ret.min_.y_ = (float)strtod(ptr, &ptr);
-    ret.max_.x_ = (float)strtod(ptr, &ptr);
-    ret.max_.y_ = (float)strtod(ptr, &ptr);
-
-    return ret;
-}
-
-Quaternion ToQuaternion(const ea::string& source)
-{
-    return ToQuaternion(source.c_str());
-}
-
-Quaternion ToQuaternion(const char* source)
-{
-    unsigned elements = CountElements(source, ' ');
-    auto* ptr = (char*)source;
-
-    if (elements < 3)
-        return Quaternion::IDENTITY;
-    else if (elements < 4)
-    {
-        // 3 coords specified: conversion from Euler angles
-        float x, y, z;
-        x = (float)strtod(ptr, &ptr);
-        y = (float)strtod(ptr, &ptr);
-        z = (float)strtod(ptr, &ptr);
-
-        return Quaternion(x, y, z);
-    }
-    else
-    {
-        // 4 coords specified: full quaternion
-        Quaternion ret;
-        ret.w_ = (float)strtod(ptr, &ptr);
-        ret.x_ = (float)strtod(ptr, &ptr);
-        ret.y_ = (float)strtod(ptr, &ptr);
-        ret.z_ = (float)strtod(ptr, &ptr);
-
-        return ret;
-    }
-}
-
-Vector2 ToVector2(const ea::string& source)
-{
-    return ToVector2(source.c_str());
-}
-
-Vector2 ToVector2(const char* source)
-{
-    Vector2 ret(Vector2::ZERO);
-
-    unsigned elements = CountElements(source, ' ');
-    if (elements < 2)
-        return ret;
-
-    auto* ptr = (char*)source;
-    ret.x_ = (float)strtod(ptr, &ptr);
-    ret.y_ = (float)strtod(ptr, &ptr);
-
-    return ret;
-}
-
-Vector3 ToVector3(const ea::string& source)
-{
-    return ToVector3(source.c_str());
-}
-
-Vector3 ToVector3(const char* source)
-{
-    Vector3 ret(Vector3::ZERO);
-
-    unsigned elements = CountElements(source, ' ');
-    if (elements < 3)
-        return ret;
-
-    auto* ptr = (char*)source;
-    ret.x_ = (float)strtod(ptr, &ptr);
-    ret.y_ = (float)strtod(ptr, &ptr);
-    ret.z_ = (float)strtod(ptr, &ptr);
-
-    return ret;
-}
-
-Vector4 ToVector4(const ea::string& source, bool allowMissingCoords)
-{
-    return ToVector4(source.c_str(), allowMissingCoords);
-}
-
-Vector4 ToVector4(const char* source, bool allowMissingCoords)
-{
-    Vector4 ret(Vector4::ZERO);
-
-    unsigned elements = CountElements(source, ' ');
-    auto* ptr = (char*)source;
-
-    if (!allowMissingCoords)
-    {
-        if (elements < 4)
-            return ret;
-
-        ret.x_ = (float)strtod(ptr, &ptr);
-        ret.y_ = (float)strtod(ptr, &ptr);
-        ret.z_ = (float)strtod(ptr, &ptr);
-        ret.w_ = (float)strtod(ptr, &ptr);
-
-        return ret;
-    }
-    else
-    {
-        if (elements > 0)
-            ret.x_ = (float)strtod(ptr, &ptr);
-        if (elements > 1)
-            ret.y_ = (float)strtod(ptr, &ptr);
-        if (elements > 2)
-            ret.z_ = (float)strtod(ptr, &ptr);
-        if (elements > 3)
-            ret.w_ = (float)strtod(ptr, &ptr);
-
-        return ret;
-    }
-}
-
-Variant ToVectorVariant(const ea::string& source)
-{
-    return ToVectorVariant(source.c_str());
-}
-
-Variant ToVectorVariant(const char* source)
-{
-    Variant ret;
-    unsigned elements = CountElements(source, ' ');
-
-    switch (elements)
-    {
-    case 1:
-        ret.FromString(VAR_FLOAT, source);
-        break;
-
-    case 2:
-        ret.FromString(VAR_VECTOR2, source);
-        break;
-
-    case 3:
-        ret.FromString(VAR_VECTOR3, source);
-        break;
-
-    case 4:
-        ret.FromString(VAR_VECTOR4, source);
-        break;
-
-    case 9:
-        ret.FromString(VAR_MATRIX3, source);
-        break;
-
-    case 12:
-        ret.FromString(VAR_MATRIX3X4, source);
-        break;
-
-    case 16:
-        ret.FromString(VAR_MATRIX4, source);
-        break;
-
-    default:
-        // Illegal input. Return variant remains empty
-        break;
-    }
-
-    return ret;
-}
-
-Matrix3 ToMatrix3(const ea::string& source)
-{
-    return ToMatrix3(source.c_str());
-}
-
-Matrix3 ToMatrix3(const char* source)
-{
-    Matrix3 ret(Matrix3::ZERO);
-
-    unsigned elements = CountElements(source, ' ');
-    if (elements < 9)
-        return ret;
-
-    auto* ptr = (char*)source;
-    ret.m00_ = (float)strtod(ptr, &ptr);
-    ret.m01_ = (float)strtod(ptr, &ptr);
-    ret.m02_ = (float)strtod(ptr, &ptr);
-    ret.m10_ = (float)strtod(ptr, &ptr);
-    ret.m11_ = (float)strtod(ptr, &ptr);
-    ret.m12_ = (float)strtod(ptr, &ptr);
-    ret.m20_ = (float)strtod(ptr, &ptr);
-    ret.m21_ = (float)strtod(ptr, &ptr);
-    ret.m22_ = (float)strtod(ptr, &ptr);
-
-    return ret;
-}
-
-Matrix3x4 ToMatrix3x4(const ea::string& source)
-{
-    return ToMatrix3x4(source.c_str());
-}
-
-Matrix3x4 ToMatrix3x4(const char* source)
-{
-    Matrix3x4 ret(Matrix3x4::ZERO);
-
-    unsigned elements = CountElements(source, ' ');
-    if (elements < 12)
-        return ret;
-
-    auto* ptr = (char*)source;
-    ret.m00_ = (float)strtod(ptr, &ptr);
-    ret.m01_ = (float)strtod(ptr, &ptr);
-    ret.m02_ = (float)strtod(ptr, &ptr);
-    ret.m03_ = (float)strtod(ptr, &ptr);
-    ret.m10_ = (float)strtod(ptr, &ptr);
-    ret.m11_ = (float)strtod(ptr, &ptr);
-    ret.m12_ = (float)strtod(ptr, &ptr);
-    ret.m13_ = (float)strtod(ptr, &ptr);
-    ret.m20_ = (float)strtod(ptr, &ptr);
-    ret.m21_ = (float)strtod(ptr, &ptr);
-    ret.m22_ = (float)strtod(ptr, &ptr);
-    ret.m23_ = (float)strtod(ptr, &ptr);
-
-    return ret;
-}
-
-Matrix4 ToMatrix4(const ea::string& source)
-{
-    return ToMatrix4(source.c_str());
-}
-
-Matrix4 ToMatrix4(const char* source)
-{
-    Matrix4 ret(Matrix4::ZERO);
-
-    unsigned elements = CountElements(source, ' ');
-    if (elements < 16)
-        return ret;
-
-    auto* ptr = (char*)source;
-    ret.m00_ = (float)strtod(ptr, &ptr);
-    ret.m01_ = (float)strtod(ptr, &ptr);
-    ret.m02_ = (float)strtod(ptr, &ptr);
-    ret.m03_ = (float)strtod(ptr, &ptr);
-    ret.m10_ = (float)strtod(ptr, &ptr);
-    ret.m11_ = (float)strtod(ptr, &ptr);
-    ret.m12_ = (float)strtod(ptr, &ptr);
-    ret.m13_ = (float)strtod(ptr, &ptr);
-    ret.m20_ = (float)strtod(ptr, &ptr);
-    ret.m21_ = (float)strtod(ptr, &ptr);
-    ret.m22_ = (float)strtod(ptr, &ptr);
-    ret.m23_ = (float)strtod(ptr, &ptr);
-    ret.m30_ = (float)strtod(ptr, &ptr);
-    ret.m31_ = (float)strtod(ptr, &ptr);
-    ret.m32_ = (float)strtod(ptr, &ptr);
-    ret.m33_ = (float)strtod(ptr, &ptr);
-
-    return ret;
-}
-
-ea::string ToString(void* value)
-{
-    return ToStringHex((unsigned)(size_t)value);
-}
-
-ea::string ToStringHex(unsigned value)
-{
-    char tempBuffer[CONVERSION_BUFFER_LENGTH];
-    sprintf(tempBuffer, "%08x", value);
-    return ea::string(tempBuffer);
-}
-
-void BufferToString(ea::string& dest, const void* data, unsigned size)
-{
-    // Precalculate needed string size
-    const auto* bytes = (const unsigned char*)data;
-    unsigned length = 0;
-    for (unsigned i = 0; i < size; ++i)
-    {
-        // Room for separator
-        if (i)
-            ++length;
-
-        // Room for the value
-        if (bytes[i] < 10)
-            ++length;
-        else if (bytes[i] < 100)
-            length += 2;
-        else
-            length += 3;
-    }
-
-    dest.resize(length);
-    unsigned index = 0;
-
-    // Convert values
-    for (unsigned i = 0; i < size; ++i)
-    {
-        if (i)
-            dest[index++] = ' ';
-
-        if (bytes[i] < 10)
-        {
-            dest[index++] = '0' + bytes[i];
-        }
-        else if (bytes[i] < 100)
-        {
-            dest[index++] = (char)('0' + bytes[i] / 10);
-            dest[index++] = (char)('0' + bytes[i] % 10);
-        }
-        else
-        {
-            dest[index++] = (char)('0' + bytes[i] / 100);
-            dest[index++] = (char)('0' + bytes[i] % 100 / 10);
-            dest[index++] = (char)('0' + bytes[i] % 10);
-        }
-    }
-}
-
-void StringToBuffer(ea::vector<unsigned char>& dest, const ea::string& source)
-{
-    StringToBuffer(dest, source.c_str());
-}
-
-void StringToBuffer(ea::vector<unsigned char>& dest, const char* source)
-{
-    if (!source)
-    {
-        dest.clear();
-        return;
-    }
-
-    unsigned size = CountElements(source, ' ');
-    dest.resize(size);
-
-    bool inSpace = true;
-    unsigned index = 0;
-    unsigned value = 0;
-
-    // Parse values
-    const char* ptr = source;
-    while (*ptr)
-    {
-        if (inSpace && *ptr != ' ')
-        {
-            inSpace = false;
-            value = (unsigned)(*ptr - '0');
-        }
-        else if (!inSpace && *ptr != ' ')
-        {
-            value *= 10;
-            value += *ptr - '0';
-        }
-        else if (!inSpace && *ptr == ' ')
-        {
-            dest[index++] = (unsigned char)value;
-            inSpace = true;
-        }
-
-        ++ptr;
-    }
-
-    // Write the final value
-    if (!inSpace && index < size)
-        dest[index] = (unsigned char)value;
-}
-
-void BufferToHexString(ea::string& dest, const void* data, unsigned size)
-{
-    dest.resize(size * 2);
-
-    const auto* bytes = static_cast<const unsigned char*>(data);
-    for (unsigned i = 0; i < size * 2; ++i)
-    {
-        const unsigned digit = i % 2
-            ? bytes[i / 2] & 0xf
-            : bytes[i / 2] >> 4;
-
-        assert(digit < 16);
-        if (digit < 10)
-            dest[i] = '0' + digit;
-        else
-            dest[i] = 'a' + digit - 10;
-    }
-}
-
-bool HexStringToBuffer(ea::vector<unsigned char>& dest, const ea::string_view& source)
-{
-    dest.resize(source.size() / 2);
-
-    for (unsigned i = 0; i < source.size(); ++i)
-    {
-        const char ch = source[i];
-
-        unsigned digit = 0;
-        if (ch >= '0' && ch <= '9')
-            digit = ch - '0';
-        else if (ch >= 'A' && ch <= 'F')
-            digit = 10 + ch - 'A';
-        else if (ch >= 'a' && ch <= 'f')
-            digit = 10 + ch - 'a';
-        else
-            return false;
-
-        assert(digit < 16);
-        if (i % 2 == 0)
-            dest[i / 2] = digit << 4;
-        else
-            dest[i / 2] |= digit;
-    }
-
-    // Fail if extra symbols in string
-    return source.size() % 2 == 0;
-}
-
-unsigned GetStringListIndex(const ea::string& value, const ea::string* strings, unsigned defaultIndex, bool caseSensitive)
-{
-    return GetStringListIndex(value.c_str(), strings, defaultIndex, caseSensitive);
-}
-
-unsigned GetStringListIndex(const char* value, const ea::string* strings, unsigned defaultIndex, bool caseSensitive)
-{
-    unsigned i = 0;
-
-    while (!strings[i].empty())
-    {
-        if (!Compare(strings[i].c_str(), value, caseSensitive))
-            return i;
-        ++i;
-    }
-
-    return defaultIndex;
-}
-
-unsigned GetStringListIndex(const char* value, const char* const* strings, unsigned defaultIndex, bool caseSensitive)
-{
-    unsigned i = 0;
-
-    while (strings[i])
-    {
-        if (!Compare(value, strings[i], caseSensitive))
-            return i;
-        ++i;
-    }
-
-    return defaultIndex;
-}
-
-ea::string ToString(const char* formatString, ...)
-{
-    ea::string ret;
-    va_list args;
-    va_start(args, formatString);
-    ret.append_sprintf_va_list(formatString, args);
-    va_end(args);
-    return ret;
-}
-
-bool IsAlpha(unsigned ch)
-{
-    return ch < 256 ? isalpha(ch) != 0 : false;
-}
-
-bool IsDigit(unsigned ch)
-{
-    return ch < 256 ? isdigit(ch) != 0 : false;
-}
-
-unsigned ToUpper(unsigned ch)
-{
-    return (unsigned)toupper(ch);
-}
-
-unsigned ToLower(unsigned ch)
-{
-    return (unsigned)tolower(ch);
-}
-
-ea::string GetFileSizeString(unsigned long long memorySize)
-{
-    static const char* memorySizeStrings = "kMGTPE";
-
-    ea::string output;
-
-    if (memorySize < 1024)
-    {
-        output = ea::to_string(memorySize) + " b";
-    }
-    else
-    {
-        const auto exponent = (int)(log((double)memorySize) / log(1024.0));
-        const double majorValue = ((double)memorySize) / pow(1024.0, exponent);
-        char buffer[64];
-        memset(buffer, 0, 64);
-        sprintf(buffer, "%.1f", majorValue);
-        output = buffer;
-        output += " ";
-        output += memorySizeStrings[exponent - 1];
-    }
-
-    return output;
-}
-
-// Implementation of base64 decoding originally by Ren� Nyffenegger.
-// Modified by Konstantin Guschin and Lasse Oorni
-
-/*
-base64.cpp and base64.h
-
-Copyright (C) 2004-2017 Ren� Nyffenegger
-
-This source code is provided 'as-is', without any express or implied
-warranty. In no event will the author be held liable for any damages
-arising from the use of this software.
-
-Permission is granted to anyone to use this software for any purpose,
-including commercial applications, and to alter it and redistribute it
-freely, subject to the following restrictions:
-
-1. The origin of this source code must not be misrepresented; you must not
-claim that you wrote the original source code. If you use this source code
-in a product, an acknowledgment in the product documentation would be
-appreciated but is not required.
-
-2. Altered source versions must be plainly marked as such, and must not be
-misrepresented as being the original source code.
-
-3. This notice may not be removed or altered from any source distribution.
-
-Ren� Nyffenegger rene.nyffenegger@adp-gmbh.ch
-
-*/
-
-static inline bool IsBase64(char c) {
-    return (isalnum(c) || (c == '+') || (c == '/'));
-}
-
-ea::vector<unsigned char> DecodeBase64(ea::string encodedString)
-{
-    int inLen = encodedString.length();
-    int i = 0;
-    int j = 0;
-    int in_ = 0;
-    unsigned char charArray4[4], charArray3[3];
-    ea::vector<unsigned char> ret;
-
-    while (inLen-- && (encodedString[in_] != '=') && IsBase64(encodedString[in_]))
-    {
-        charArray4[i++] = encodedString[in_];
-        in_++;
-
-        if (i == 4)
-        {
-            for (i = 0; i < 4; i++)
-                charArray4[i] = base64_chars.find(charArray4[i]);
-
-            charArray3[0] = (charArray4[0] << 2u) + ((charArray4[1] & 0x30u) >> 4u);
-            charArray3[1] = ((charArray4[1] & 0xfu) << 4u) + ((charArray4[2] & 0x3cu) >> 2u);
-            charArray3[2] = ((charArray4[2] & 0x3u) << 6u) + charArray4[3];
-
-            for (i = 0; (i < 3); i++)
-                ret.push_back(charArray3[i]);
-
-            i = 0;
-        }
-    }
-
-    if (i)
-    {
-        for (j = i; j <4; j++)
-            charArray4[j] = 0;
-
-        for (j = 0; j <4; j++)
-            charArray4[j] = base64_chars.find(charArray4[j]);
-
-        charArray3[0] = (charArray4[0] << 2u) + ((charArray4[1] & 0x30u) >> 4u);
-        charArray3[1] = ((charArray4[1] & 0xfu) << 4u) + ((charArray4[2] & 0x3cu) >> 2u);
-        charArray3[2] = ((charArray4[2] & 0x3u) << 6u) + charArray4[3];
-
-        for (j = 0; (j < i - 1); j++)
-            ret.push_back(charArray3[j]);
-    }
-
-    return ret;
-}
-
-}
-=======
 //
 // Copyright (c) 2008-2020 the Urho3D project.
 //
@@ -925,7 +31,7 @@
 namespace Urho3D
 {
 
-static const String base64_chars =
+static const ea::string base64_chars =
     "ABCDEFGHIJKLMNOPQRSTUVWXYZ"
     "abcdefghijklmnopqrstuvwxyz"
     "0123456789+/";
@@ -935,7 +41,7 @@
     if (!buffer)
         return 0;
 
-    const char* endPos = buffer + String::CStringLength(buffer);
+    const char* endPos = buffer + CStringLength(buffer);
     const char* pos = buffer;
     unsigned ret = 0;
 
@@ -981,14 +87,14 @@
     return ret;
 }
 
-bool ToBool(const String& source)
-{
-    return ToBool(source.CString());
+bool ToBool(const ea::string& source)
+{
+    return ToBool(source.c_str());
 }
 
 bool ToBool(const char* source)
 {
-    unsigned length = String::CStringLength(source);
+    unsigned length = CStringLength(source);
 
     for (unsigned i = 0; i < length; ++i)
     {
@@ -1002,9 +108,9 @@
     return false;
 }
 
-int ToInt(const String& source, int base)
-{
-    return ToInt(source.CString(), base);
+int ToInt(const ea::string& source, int base)
+{
+    return ToInt(source.c_str(), base);
 }
 
 int ToInt(const char* source, int base)
@@ -1031,14 +137,14 @@
     return strtoll(source, nullptr, base);
 }
 
-long long ToInt64(const String& source, int base)
-{
-    return ToInt64(source.CString(), base);
-}
-
-unsigned ToUInt(const String& source, int base)
-{
-    return ToUInt(source.CString(), base);
+long long ToInt64(const ea::string& source, int base)
+{
+    return ToInt64(source.c_str(), base);
+}
+
+unsigned ToUInt(const ea::string& source, int base)
+{
+    return ToUInt(source.c_str(), base);
 }
 
 unsigned long long ToUInt64(const char* source, int base)
@@ -1053,9 +159,9 @@
     return strtoull(source, nullptr, base);
 }
 
-unsigned long long ToUInt64(const String& source, int base)
-{
-    return ToUInt64(source.CString(), base);
+unsigned long long ToUInt64(const ea::string& source, int base)
+{
+    return ToUInt64(source.c_str(), base);
 }
 
 unsigned ToUInt(const char* source, int base)
@@ -1069,9 +175,9 @@
     return (unsigned)strtoul(source, nullptr, base);
 }
 
-float ToFloat(const String& source)
-{
-    return ToFloat(source.CString());
+float ToFloat(const ea::string& source)
+{
+    return ToFloat(source.c_str());
 }
 
 float ToFloat(const char* source)
@@ -1082,9 +188,9 @@
     return (float)strtod(source, nullptr);
 }
 
-double ToDouble(const String& source)
-{
-    return ToDouble(source.CString());
+double ToDouble(const ea::string& source)
+{
+    return ToDouble(source.c_str());
 }
 
 double ToDouble(const char* source)
@@ -1095,9 +201,9 @@
     return strtod(source, nullptr);
 }
 
-Color ToColor(const String& source)
-{
-    return ToColor(source.CString());
+Color ToColor(const ea::string& source)
+{
+    return ToColor(source.c_str());
 }
 
 Color ToColor(const char* source)
@@ -1118,9 +224,9 @@
     return ret;
 }
 
-IntRect ToIntRect(const String& source)
-{
-    return ToIntRect(source.CString());
+IntRect ToIntRect(const ea::string& source)
+{
+    return ToIntRect(source.c_str());
 }
 
 IntRect ToIntRect(const char* source)
@@ -1140,9 +246,9 @@
     return ret;
 }
 
-IntVector2 ToIntVector2(const String& source)
-{
-    return ToIntVector2(source.CString());
+IntVector2 ToIntVector2(const ea::string& source)
+{
+    return ToIntVector2(source.c_str());
 }
 
 IntVector2 ToIntVector2(const char* source)
@@ -1160,9 +266,9 @@
     return ret;
 }
 
-IntVector3 ToIntVector3(const String& source)
-{
-    return ToIntVector3(source.CString());
+IntVector3 ToIntVector3(const ea::string& source)
+{
+    return ToIntVector3(source.c_str());
 }
 
 IntVector3 ToIntVector3(const char* source)
@@ -1181,9 +287,9 @@
     return ret;
 }
 
-Rect ToRect(const String& source)
-{
-    return ToRect(source.CString());
+Rect ToRect(const ea::string& source)
+{
+    return ToRect(source.c_str());
 }
 
 Rect ToRect(const char* source)
@@ -1203,9 +309,9 @@
     return ret;
 }
 
-Quaternion ToQuaternion(const String& source)
-{
-    return ToQuaternion(source.CString());
+Quaternion ToQuaternion(const ea::string& source)
+{
+    return ToQuaternion(source.c_str());
 }
 
 Quaternion ToQuaternion(const char* source)
@@ -1238,9 +344,9 @@
     }
 }
 
-Vector2 ToVector2(const String& source)
-{
-    return ToVector2(source.CString());
+Vector2 ToVector2(const ea::string& source)
+{
+    return ToVector2(source.c_str());
 }
 
 Vector2 ToVector2(const char* source)
@@ -1258,9 +364,9 @@
     return ret;
 }
 
-Vector3 ToVector3(const String& source)
-{
-    return ToVector3(source.CString());
+Vector3 ToVector3(const ea::string& source)
+{
+    return ToVector3(source.c_str());
 }
 
 Vector3 ToVector3(const char* source)
@@ -1279,9 +385,9 @@
     return ret;
 }
 
-Vector4 ToVector4(const String& source, bool allowMissingCoords)
-{
-    return ToVector4(source.CString(), allowMissingCoords);
+Vector4 ToVector4(const ea::string& source, bool allowMissingCoords)
+{
+    return ToVector4(source.c_str(), allowMissingCoords);
 }
 
 Vector4 ToVector4(const char* source, bool allowMissingCoords)
@@ -1318,9 +424,9 @@
     }
 }
 
-Variant ToVectorVariant(const String& source)
-{
-    return ToVectorVariant(source.CString());
+Variant ToVectorVariant(const ea::string& source)
+{
+    return ToVectorVariant(source.c_str());
 }
 
 Variant ToVectorVariant(const char* source)
@@ -1366,9 +472,9 @@
     return ret;
 }
 
-Matrix3 ToMatrix3(const String& source)
-{
-    return ToMatrix3(source.CString());
+Matrix3 ToMatrix3(const ea::string& source)
+{
+    return ToMatrix3(source.c_str());
 }
 
 Matrix3 ToMatrix3(const char* source)
@@ -1393,9 +499,9 @@
     return ret;
 }
 
-Matrix3x4 ToMatrix3x4(const String& source)
-{
-    return ToMatrix3x4(source.CString());
+Matrix3x4 ToMatrix3x4(const ea::string& source)
+{
+    return ToMatrix3x4(source.c_str());
 }
 
 Matrix3x4 ToMatrix3x4(const char* source)
@@ -1423,9 +529,9 @@
     return ret;
 }
 
-Matrix4 ToMatrix4(const String& source)
-{
-    return ToMatrix4(source.CString());
+Matrix4 ToMatrix4(const ea::string& source)
+{
+    return ToMatrix4(source.c_str());
 }
 
 Matrix4 ToMatrix4(const char* source)
@@ -1457,19 +563,19 @@
     return ret;
 }
 
-String ToString(void* value)
+ea::string ToString(void* value)
 {
     return ToStringHex((unsigned)(size_t)value);
 }
 
-String ToStringHex(unsigned value)
+ea::string ToStringHex(unsigned value)
 {
     char tempBuffer[CONVERSION_BUFFER_LENGTH];
     sprintf(tempBuffer, "%08x", value);
-    return String(tempBuffer);
-}
-
-void BufferToString(String& dest, const void* data, unsigned size)
+    return ea::string(tempBuffer);
+}
+
+void BufferToString(ea::string& dest, const void* data, unsigned size)
 {
     // Precalculate needed string size
     const auto* bytes = (const unsigned char*)data;
@@ -1489,7 +595,7 @@
             length += 3;
     }
 
-    dest.Resize(length);
+    dest.resize(length);
     unsigned index = 0;
 
     // Convert values
@@ -1516,21 +622,21 @@
     }
 }
 
-void StringToBuffer(PODVector<unsigned char>& dest, const String& source)
-{
-    StringToBuffer(dest, source.CString());
-}
-
-void StringToBuffer(PODVector<unsigned char>& dest, const char* source)
+void StringToBuffer(ea::vector<unsigned char>& dest, const ea::string& source)
+{
+    StringToBuffer(dest, source.c_str());
+}
+
+void StringToBuffer(ea::vector<unsigned char>& dest, const char* source)
 {
     if (!source)
     {
-        dest.Clear();
+        dest.clear();
         return;
     }
 
     unsigned size = CountElements(source, ' ');
-    dest.Resize(size);
+    dest.resize(size);
 
     bool inSpace = true;
     unsigned index = 0;
@@ -1564,18 +670,66 @@
         dest[index] = (unsigned char)value;
 }
 
-unsigned GetStringListIndex(const String& value, const String* strings, unsigned defaultIndex, bool caseSensitive)
-{
-    return GetStringListIndex(value.CString(), strings, defaultIndex, caseSensitive);
-}
-
-unsigned GetStringListIndex(const char* value, const String* strings, unsigned defaultIndex, bool caseSensitive)
+void BufferToHexString(ea::string& dest, const void* data, unsigned size)
+{
+    dest.resize(size * 2);
+
+    const auto* bytes = static_cast<const unsigned char*>(data);
+    for (unsigned i = 0; i < size * 2; ++i)
+    {
+        const unsigned digit = i % 2
+            ? bytes[i / 2] & 0xf
+            : bytes[i / 2] >> 4;
+
+        assert(digit < 16);
+        if (digit < 10)
+            dest[i] = '0' + digit;
+        else
+            dest[i] = 'a' + digit - 10;
+    }
+}
+
+bool HexStringToBuffer(ea::vector<unsigned char>& dest, const ea::string_view& source)
+{
+    dest.resize(source.size() / 2);
+
+    for (unsigned i = 0; i < source.size(); ++i)
+    {
+        const char ch = source[i];
+
+        unsigned digit = 0;
+        if (ch >= '0' && ch <= '9')
+            digit = ch - '0';
+        else if (ch >= 'A' && ch <= 'F')
+            digit = 10 + ch - 'A';
+        else if (ch >= 'a' && ch <= 'f')
+            digit = 10 + ch - 'a';
+        else
+            return false;
+
+        assert(digit < 16);
+        if (i % 2 == 0)
+            dest[i / 2] = digit << 4;
+        else
+            dest[i / 2] |= digit;
+    }
+
+    // Fail if extra symbols in string
+    return source.size() % 2 == 0;
+}
+
+unsigned GetStringListIndex(const ea::string& value, const ea::string* strings, unsigned defaultIndex, bool caseSensitive)
+{
+    return GetStringListIndex(value.c_str(), strings, defaultIndex, caseSensitive);
+}
+
+unsigned GetStringListIndex(const char* value, const ea::string* strings, unsigned defaultIndex, bool caseSensitive)
 {
     unsigned i = 0;
 
-    while (!strings[i].Empty())
-    {
-        if (!strings[i].Compare(value, caseSensitive))
+    while (!strings[i].empty())
+    {
+        if (!Compare(strings[i].c_str(), value, caseSensitive))
             return i;
         ++i;
     }
@@ -1583,13 +737,13 @@
     return defaultIndex;
 }
 
-unsigned GetStringListIndex(const char* value, const char** strings, unsigned defaultIndex, bool caseSensitive)
+unsigned GetStringListIndex(const char* value, const char* const* strings, unsigned defaultIndex, bool caseSensitive)
 {
     unsigned i = 0;
 
     while (strings[i])
     {
-        if (!String::Compare(value, strings[i], caseSensitive))
+        if (!Compare(value, strings[i], caseSensitive))
             return i;
         ++i;
     }
@@ -1597,12 +751,12 @@
     return defaultIndex;
 }
 
-String ToString(const char* formatString, ...)
-{
-    String ret;
+ea::string ToString(const char* formatString, ...)
+{
+    ea::string ret;
     va_list args;
     va_start(args, formatString);
-    ret.AppendWithFormatArgs(formatString, args);
+    ret.append_sprintf_va_list(formatString, args);
     va_end(args);
     return ret;
 }
@@ -1627,15 +781,15 @@
     return (unsigned)tolower(ch);
 }
 
-String GetFileSizeString(unsigned long long memorySize)
+ea::string GetFileSizeString(unsigned long long memorySize)
 {
     static const char* memorySizeStrings = "kMGTPE";
 
-    String output;
+    ea::string output;
 
     if (memorySize < 1024)
     {
-        output = String(memorySize) + " b";
+        output = ea::to_string(memorySize) + " b";
     }
     else
     {
@@ -1686,14 +840,14 @@
     return (isalnum(c) || (c == '+') || (c == '/'));
 }
 
-PODVector<unsigned char> DecodeBase64(String encodedString)
-{
-    int inLen = encodedString.Length();
+ea::vector<unsigned char> DecodeBase64(ea::string encodedString)
+{
+    int inLen = encodedString.length();
     int i = 0;
     int j = 0;
     int in_ = 0;
     unsigned char charArray4[4], charArray3[3];
-    PODVector<unsigned char> ret;
+    ea::vector<unsigned char> ret;
 
     while (inLen-- && (encodedString[in_] != '=') && IsBase64(encodedString[in_]))
     {
@@ -1703,14 +857,14 @@
         if (i == 4)
         {
             for (i = 0; i < 4; i++)
-                charArray4[i] = base64_chars.Find(charArray4[i]);
+                charArray4[i] = base64_chars.find(charArray4[i]);
 
             charArray3[0] = (charArray4[0] << 2u) + ((charArray4[1] & 0x30u) >> 4u);
             charArray3[1] = ((charArray4[1] & 0xfu) << 4u) + ((charArray4[2] & 0x3cu) >> 2u);
             charArray3[2] = ((charArray4[2] & 0x3u) << 6u) + charArray4[3];
 
             for (i = 0; (i < 3); i++)
-                ret.Push(charArray3[i]);
+                ret.push_back(charArray3[i]);
 
             i = 0;
         }
@@ -1722,18 +876,17 @@
             charArray4[j] = 0;
 
         for (j = 0; j <4; j++)
-            charArray4[j] = base64_chars.Find(charArray4[j]);
+            charArray4[j] = base64_chars.find(charArray4[j]);
 
         charArray3[0] = (charArray4[0] << 2u) + ((charArray4[1] & 0x30u) >> 4u);
         charArray3[1] = ((charArray4[1] & 0xfu) << 4u) + ((charArray4[2] & 0x3cu) >> 2u);
         charArray3[2] = ((charArray4[2] & 0x3u) << 6u) + charArray4[3];
 
         for (j = 0; (j < i - 1); j++)
-            ret.Push(charArray3[j]);
-    }
-
-    return ret;
-}
-
-}
->>>>>>> fe4a641a
+            ret.push_back(charArray3[j]);
+    }
+
+    return ret;
+}
+
+}