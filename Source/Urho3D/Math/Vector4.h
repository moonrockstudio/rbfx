--- conflicted
+++ resolved
@@ -1,4 +1,3 @@
-<<<<<<< HEAD
 //
 // Copyright (c) 2008-2020 the Urho3D project.
 //
@@ -192,14 +191,17 @@
         return Urho3D::Equals(x_, rhs.x_, eps) && Urho3D::Equals(y_, rhs.y_, eps) && Urho3D::Equals(z_, rhs.z_, eps) && Urho3D::Equals(w_, rhs.w_, eps);
     }
 
-    /// Return whether is NaN.
+    /// Return whether any component is NaN.
     bool IsNaN() const { return Urho3D::IsNaN(x_) || Urho3D::IsNaN(y_) || Urho3D::IsNaN(z_) || Urho3D::IsNaN(w_); }
 
+    /// Return whether any component is Inf.
+    bool IsInf() const { return Urho3D::IsInf(x_) || Urho3D::IsInf(y_) || Urho3D::IsInf(z_) || Urho3D::IsInf(w_); }
+
     /// Convert to Vector2.
-    explicit operator Vector2() const { return { x_, y_ };}
+    explicit operator Vector2() const { return { x_, y_ }; }
 
     /// Convert to Vector3.
-    explicit operator Vector3() const { return { x_, y_, z_ };}
+    explicit operator Vector3() const { return { x_, y_, z_ }; }
 
     /// Return float data.
     const float* Data() const { return &x_; }
@@ -255,266 +257,4 @@
 /// Per-component ceil of 4-vector.
 inline Vector4 VectorCeil(const Vector4& vec) { return Vector4(Ceil(vec.x_), Ceil(vec.y_), Ceil(vec.z_), Ceil(vec.w_)); }
 
-}
-=======
-//
-// Copyright (c) 2008-2020 the Urho3D project.
-//
-// Permission is hereby granted, free of charge, to any person obtaining a copy
-// of this software and associated documentation files (the "Software"), to deal
-// in the Software without restriction, including without limitation the rights
-// to use, copy, modify, merge, publish, distribute, sublicense, and/or sell
-// copies of the Software, and to permit persons to whom the Software is
-// furnished to do so, subject to the following conditions:
-//
-// The above copyright notice and this permission notice shall be included in
-// all copies or substantial portions of the Software.
-//
-// THE SOFTWARE IS PROVIDED "AS IS", WITHOUT WARRANTY OF ANY KIND, EXPRESS OR
-// IMPLIED, INCLUDING BUT NOT LIMITED TO THE WARRANTIES OF MERCHANTABILITY,
-// FITNESS FOR A PARTICULAR PURPOSE AND NONINFRINGEMENT. IN NO EVENT SHALL THE
-// AUTHORS OR COPYRIGHT HOLDERS BE LIABLE FOR ANY CLAIM, DAMAGES OR OTHER
-// LIABILITY, WHETHER IN AN ACTION OF CONTRACT, TORT OR OTHERWISE, ARISING FROM,
-// OUT OF OR IN CONNECTION WITH THE SOFTWARE OR THE USE OR OTHER DEALINGS IN
-// THE SOFTWARE.
-//
-
-#pragma once
-
-#include "../Math/Vector3.h"
-
-namespace Urho3D
-{
-
-/// Four-dimensional vector.
-class URHO3D_API Vector4
-{
-public:
-    /// Construct a zero vector.
-    Vector4() noexcept :
-        x_(0.0f),
-        y_(0.0f),
-        z_(0.0f),
-        w_(0.0f)
-    {
-    }
-
-    /// Copy-construct from another vector.
-    Vector4(const Vector4& vector) noexcept = default;
-
-    /// Construct from a 3-dimensional vector and the W coordinate.
-    Vector4(const Vector3& vector, float w) noexcept :
-        x_(vector.x_),
-        y_(vector.y_),
-        z_(vector.z_),
-        w_(w)
-    {
-    }
-
-    /// Construct from coordinates.
-    Vector4(float x, float y, float z, float w) noexcept :
-        x_(x),
-        y_(y),
-        z_(z),
-        w_(w)
-    {
-    }
-
-    /// Construct from a float array.
-    explicit Vector4(const float* data) noexcept :
-        x_(data[0]),
-        y_(data[1]),
-        z_(data[2]),
-        w_(data[3])
-    {
-    }
-
-    /// Assign from another vector.
-    Vector4& operator =(const Vector4& rhs) noexcept = default;
-
-    /// Test for equality with another vector without epsilon.
-    bool operator ==(const Vector4& rhs) const { return x_ == rhs.x_ && y_ == rhs.y_ && z_ == rhs.z_ && w_ == rhs.w_; }
-
-    /// Test for inequality with another vector without epsilon.
-    bool operator !=(const Vector4& rhs) const { return x_ != rhs.x_ || y_ != rhs.y_ || z_ != rhs.z_ || w_ != rhs.w_; }
-
-    /// Add a vector.
-    Vector4 operator +(const Vector4& rhs) const { return Vector4(x_ + rhs.x_, y_ + rhs.y_, z_ + rhs.z_, w_ + rhs.w_); }
-
-    /// Return negation.
-    Vector4 operator -() const { return Vector4(-x_, -y_, -z_, -w_); }
-
-    /// Subtract a vector.
-    Vector4 operator -(const Vector4& rhs) const { return Vector4(x_ - rhs.x_, y_ - rhs.y_, z_ - rhs.z_, w_ - rhs.w_); }
-
-    /// Multiply with a scalar.
-    Vector4 operator *(float rhs) const { return Vector4(x_ * rhs, y_ * rhs, z_ * rhs, w_ * rhs); }
-
-    /// Multiply with a vector.
-    Vector4 operator *(const Vector4& rhs) const { return Vector4(x_ * rhs.x_, y_ * rhs.y_, z_ * rhs.z_, w_ * rhs.w_); }
-
-    /// Divide by a scalar.
-    Vector4 operator /(float rhs) const { return Vector4(x_ / rhs, y_ / rhs, z_ / rhs, w_ / rhs); }
-
-    /// Divide by a vector.
-    Vector4 operator /(const Vector4& rhs) const { return Vector4(x_ / rhs.x_, y_ / rhs.y_, z_ / rhs.z_, w_ / rhs.w_); }
-
-    /// Add-assign a vector.
-    Vector4& operator +=(const Vector4& rhs)
-    {
-        x_ += rhs.x_;
-        y_ += rhs.y_;
-        z_ += rhs.z_;
-        w_ += rhs.w_;
-        return *this;
-    }
-
-    /// Subtract-assign a vector.
-    Vector4& operator -=(const Vector4& rhs)
-    {
-        x_ -= rhs.x_;
-        y_ -= rhs.y_;
-        z_ -= rhs.z_;
-        w_ -= rhs.w_;
-        return *this;
-    }
-
-    /// Multiply-assign a scalar.
-    Vector4& operator *=(float rhs)
-    {
-        x_ *= rhs;
-        y_ *= rhs;
-        z_ *= rhs;
-        w_ *= rhs;
-        return *this;
-    }
-
-    /// Multiply-assign a vector.
-    Vector4& operator *=(const Vector4& rhs)
-    {
-        x_ *= rhs.x_;
-        y_ *= rhs.y_;
-        z_ *= rhs.z_;
-        w_ *= rhs.w_;
-        return *this;
-    }
-
-    /// Divide-assign a scalar.
-    Vector4& operator /=(float rhs)
-    {
-        float invRhs = 1.0f / rhs;
-        x_ *= invRhs;
-        y_ *= invRhs;
-        z_ *= invRhs;
-        w_ *= invRhs;
-        return *this;
-    }
-
-    /// Divide-assign a vector.
-    Vector4& operator /=(const Vector4& rhs)
-    {
-        x_ /= rhs.x_;
-        y_ /= rhs.y_;
-        z_ /= rhs.z_;
-        w_ /= rhs.w_;
-        return *this;
-    }
-
-    /// Return const value by index.
-    float operator[](unsigned index) const { return (&x_)[index]; }
-
-    /// Return mutable value by index.
-    float& operator[](unsigned index) { return (&x_)[index]; }
-
-    /// Calculate dot product.
-    float DotProduct(const Vector4& rhs) const { return x_ * rhs.x_ + y_ * rhs.y_ + z_ * rhs.z_ + w_ * rhs.w_; }
-
-    /// Calculate absolute dot product.
-    float AbsDotProduct(const Vector4& rhs) const
-    {
-        return Urho3D::Abs(x_ * rhs.x_) + Urho3D::Abs(y_ * rhs.y_) + Urho3D::Abs(z_ * rhs.z_) + Urho3D::Abs(w_ * rhs.w_);
-    }
-
-    /// Project vector onto axis.
-    float ProjectOntoAxis(const Vector3& axis) const { return DotProduct(Vector4(axis.Normalized(), 0.0f)); }
-
-    /// Return absolute vector.
-    Vector4 Abs() const { return Vector4(Urho3D::Abs(x_), Urho3D::Abs(y_), Urho3D::Abs(z_), Urho3D::Abs(w_)); }
-
-    /// Linear interpolation with another vector.
-    Vector4 Lerp(const Vector4& rhs, float t) const { return *this * (1.0f - t) + rhs * t; }
-
-    /// Test for equality with another vector with epsilon.
-    bool Equals(const Vector4& rhs) const
-    {
-        return Urho3D::Equals(x_, rhs.x_) && Urho3D::Equals(y_, rhs.y_) && Urho3D::Equals(z_, rhs.z_) && Urho3D::Equals(w_, rhs.w_);
-    }
-
-    /// Return whether any component is NaN.
-    bool IsNaN() const { return Urho3D::IsNaN(x_) || Urho3D::IsNaN(y_) || Urho3D::IsNaN(z_) || Urho3D::IsNaN(w_); }
-
-    /// Return whether any component is Inf.
-    bool IsInf() const { return Urho3D::IsInf(x_) || Urho3D::IsInf(y_) || Urho3D::IsInf(z_) || Urho3D::IsInf(w_); }
-
-    /// Convert to Vector2.
-    explicit operator Vector2() const { return { x_, y_ }; }
-
-    /// Convert to Vector3.
-    explicit operator Vector3() const { return { x_, y_, z_ }; }
-
-    /// Return float data.
-    const float* Data() const { return &x_; }
-
-    /// Return as string.
-    String ToString() const;
-
-    /// Return hash value for HashSet & HashMap.
-    unsigned ToHash() const
-    {
-        unsigned hash = 37;
-        hash = 37 * hash + FloatToRawIntBits(x_);
-        hash = 37 * hash + FloatToRawIntBits(y_);
-        hash = 37 * hash + FloatToRawIntBits(z_);
-        hash = 37 * hash + FloatToRawIntBits(w_);
-
-        return hash;
-    }
-
-    /// X coordinate.
-    float x_;
-    /// Y coordinate.
-    float y_;
-    /// Z coordinate.
-    float z_;
-    /// W coordinate.
-    float w_;
-
-    /// Zero vector.
-    static const Vector4 ZERO;
-    /// (1,1,1) vector.
-    static const Vector4 ONE;
-};
-
-/// Multiply Vector4 with a scalar.
-inline Vector4 operator *(float lhs, const Vector4& rhs) { return rhs * lhs; }
-
-/// Per-component linear interpolation between two 4-vectors.
-inline Vector4 VectorLerp(const Vector4& lhs, const Vector4& rhs, const Vector4& t) { return lhs + (rhs - lhs) * t; }
-
-/// Per-component min of two 4-vectors.
-inline Vector4 VectorMin(const Vector4& lhs, const Vector4& rhs) { return Vector4(Min(lhs.x_, rhs.x_), Min(lhs.y_, rhs.y_), Min(lhs.z_, rhs.z_), Min(lhs.w_, rhs.w_)); }
-
-/// Per-component max of two 4-vectors.
-inline Vector4 VectorMax(const Vector4& lhs, const Vector4& rhs) { return Vector4(Max(lhs.x_, rhs.x_), Max(lhs.y_, rhs.y_), Max(lhs.z_, rhs.z_), Max(lhs.w_, rhs.w_)); }
-
-/// Per-component floor of 4-vector.
-inline Vector4 VectorFloor(const Vector4& vec) { return Vector4(Floor(vec.x_), Floor(vec.y_), Floor(vec.z_), Floor(vec.w_)); }
-
-/// Per-component round of 4-vector.
-inline Vector4 VectorRound(const Vector4& vec) { return Vector4(Round(vec.x_), Round(vec.y_), Round(vec.z_), Round(vec.w_)); }
-
-/// Per-component ceil of 4-vector.
-inline Vector4 VectorCeil(const Vector4& vec) { return Vector4(Ceil(vec.x_), Ceil(vec.y_), Ceil(vec.z_), Ceil(vec.w_)); }
-
-}
->>>>>>> 97920759
+}