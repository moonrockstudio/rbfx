#
# Copyright (c) 2008-2020 the Urho3D project.
#
# Permission is hereby granted, free of charge, to any person obtaining a copy
# of this software and associated documentation files (the "Software"), to deal
# in the Software without restriction, including without limitation the rights
# to use, copy, modify, merge, publish, distribute, sublicense, and/or sell
# copies of the Software, and to permit persons to whom the Software is
# furnished to do so, subject to the following conditions:
#
# The above copyright notice and this permission notice shall be included in
# all copies or substantial portions of the Software.
#
# THE SOFTWARE IS PROVIDED "AS IS", WITHOUT WARRANTY OF ANY KIND, EXPRESS OR
# IMPLIED, INCLUDING BUT NOT LIMITED TO THE WARRANTIES OF MERCHANTABILITY,
# FITNESS FOR A PARTICULAR PURPOSE AND NONINFRINGEMENT. IN NO EVENT SHALL THE
# AUTHORS OR COPYRIGHT HOLDERS BE LIABLE FOR ANY CLAIM, DAMAGES OR OTHER
# LIABILITY, WHETHER IN AN ACTION OF CONTRACT, TORT OR OTHERWISE, ARISING FROM,
# OUT OF OR IN CONNECTION WITH THE SOFTWARE OR THE USE OR OTHER DEALINGS IN
# THE SOFTWARE.
#

file (GLOB_RECURSE SOURCE_FILES *.c *.h *.inl)
add_library (Civetweb STATIC ${SOURCE_FILES})
target_include_directories(Civetweb
    INTERFACE $<BUILD_INTERFACE:${CMAKE_CURRENT_SOURCE_DIR}/include>
    PRIVATE $<BUILD_INTERFACE:${CMAKE_CURRENT_SOURCE_DIR}/include/Civetweb>
)


# Define preprocessor macros
# Always disable Common Gateway Interface
<<<<<<< HEAD
target_compile_definitions(Civetweb PRIVATE -DNO_CGI)
=======
add_definitions(-DNO_CGI -DNO_FILES -DNO_CACHING)

# Allow debug output to console
# add_definitions(-DDEBUG)

>>>>>>> f9e0c1ba
if (WIN32)
    include (CheckStructHasMember)
    check_struct_has_member (struct\ timespec tv_sec time.h HAVE_STRUCT_TIMESPEC_TV_SEC)
    if (HAVE_STRUCT_TIMESPEC_TV_SEC)
        include (CheckSymbolExists)
        check_symbol_exists (_TIMESPEC_DEFINED time.h HAVE__TIMESPEC_DEFINED)
        if (NOT HAVE__TIMESPEC_DEFINED)
            target_compile_definitions(Civetweb PRIVATE -D_TIMESPEC_DEFINED)
        endif ()
    endif ()
    target_link_libraries(Civetweb ws2_32.lib)
elseif (APPLE AND (NOT IOS OR IPHONEOS_DEPLOYMENT_TARGET STREQUAL "" OR NOT IPHONEOS_DEPLOYMENT_TARGET VERSION_LESS 10.0))    # We cheat a little bit here with a hard-coded check because iOS 10.3 SDK when targeting 9.3 has strong symbol for iPhoneOS archs but weak symbol for iPhoneSimulator archs
    include (CheckLibraryExists)
    check_library_exists (c clock_gettime "" FOUND_CLOCK_GETTIME_IN_C)
    if (FOUND_CLOCK_GETTIME_IN_C)
        target_compile_definitions(Civetweb PRIVATE -DHAVE_CLOCK_GETTIME)
    endif ()
endif ()
if (BUILD_SHARED_LIBS)
    target_compile_definitions(Civetweb PRIVATE -DCIVETWEB_DLL_EXPORTS)
endif ()

<<<<<<< HEAD
install (DIRECTORY include/ DESTINATION ${DEST_THIRDPARTY_HEADERS_DIR}/ FILES_MATCHING PATTERN *.h)

if (NOT URHO3D_MERGE_STATIC_LIBS)
    install(TARGETS Civetweb EXPORT Urho3D ARCHIVE DESTINATION ${DEST_ARCHIVE_DIR_CONFIG})
endif ()
=======
if (NOT URHO3D_SSL)
    add_definitions(-DNO_SSL)
elseif (NOT URHO3D_SSL_DYNAMIC)
    add_definitions(-DNO_SSL_DL)
endif ()

# Define source files
define_source_files (GLOB_CPP_PATTERNS src/*.c GLOB_H_PATTERNS include/*.h)

# Define include directory
set (INCLUDE_DIRS include)

# Setup target
setup_library ()

# Link OpenSSL libraries
if (URHO3D_SSL)
    if (URHO3D_SSL_DYNAMIC)
        # Unix systems can define the dynamic library names to load
        if (UNIX AND NOT DARWIN)
            add_definitions(-DCRYPTO_LIB="libcrypto.so")
            add_definitions(-DSSL_LIB="libssl.so")
        endif ()
        find_library(LIBDL_LIBRARIES dl)
        include(FindPackageHandleStandardArgs)
        find_package_handle_standard_args(LibDl DEFAULT_MSG LIBDL_LIBRARIES LIBDL_INCLUDE_DIRS)
        mark_as_advanced(LIBDL_INCLUDE_DIRS LIBDL_LIBRARIES)
        find_path(LIBDL_INCLUDE_DIRS
            NAMES dlfcn.h
            PATHS ${LIBDL_ROOT}/include/
        )
        if (LIBDL_FOUND)
            if (NOT TARGET LIBDL::LIBDL)
                add_library(LIBDL::LIBDL UNKNOWN IMPORTED)
                set_target_properties(LIBDL::LIBDL PROPERTIES
                    IMPORTED_LOCATION "${LIBDL_LIBRARIES}"
                    INTERFACE_INCLUDE_DIRECTORIES "${LIBDL_INCLUDE_DIRS}"
                )
            endif ()
        endif ()
        if (LIBDL_FOUND)
            target_link_libraries(Civetweb -ldl)
        endif ()
    else ()
        if (APPLE)
            set(OPENSSL_ROOT_DIR "/usr/local/opt/openssl")
        endif ()
        find_package(OpenSSL REQUIRED)
        include_directories(${OPENSSL_INCLUDE_DIR})
        message(STATUS "OpenSSL include directory: ${OPENSSL_INCLUDE_DIR}")
        add_definitions(-DOPENSSL_API_1_1)
    endif ()
endif ()

# Install headers for building the Urho3D library
install_header_files (DIRECTORY include/ DESTINATION ${DEST_INCLUDE_DIR}/ThirdParty/Civetweb FILES_MATCHING PATTERN *.h BUILD_TREE_ONLY)  # Note: the trailing slash is significant
>>>>>>> f9e0c1ba
<|MERGE_RESOLUTION|>--- conflicted
+++ resolved
@@ -27,18 +27,9 @@
     PRIVATE $<BUILD_INTERFACE:${CMAKE_CURRENT_SOURCE_DIR}/include/Civetweb>
 )
 
-
 # Define preprocessor macros
 # Always disable Common Gateway Interface
-<<<<<<< HEAD
-target_compile_definitions(Civetweb PRIVATE -DNO_CGI)
-=======
-add_definitions(-DNO_CGI -DNO_FILES -DNO_CACHING)
-
-# Allow debug output to console
-# add_definitions(-DDEBUG)
-
->>>>>>> f9e0c1ba
+target_compile_definitions(Civetweb PRIVATE -DNO_CGI -DNO_FILES -DNO_CACHING)
 if (WIN32)
     include (CheckStructHasMember)
     check_struct_has_member (struct\ timespec tv_sec time.h HAVE_STRUCT_TIMESPEC_TV_SEC)
@@ -57,71 +48,31 @@
         target_compile_definitions(Civetweb PRIVATE -DHAVE_CLOCK_GETTIME)
     endif ()
 endif ()
+
+if (URHO3D_SSL)
+    target_compile_definitions(Civetweb PRIVATE -DNO_SSL_DL)
+    if (NOT BUILD_SHARED_LIBS)
+        set (OPENSSL_USE_STATIC_LIBS ON)
+    endif ()
+    if (MSVC AND URHO3D_STATIC_RUNTIME)
+        set (OPENSSL_MSVC_STATIC_RT ON)
+    endif ()
+    if (NOT DEFINED OPENSSL_ROOT_DIR AND APPLE)
+        set(OPENSSL_ROOT_DIR "/usr/local/opt/openssl")
+    endif ()
+    find_package(OpenSSL REQUIRED)
+    target_link_libraries(Civetweb PRIVATE ${OPENSSL_LIBRARIES})
+    target_include_directories(Civetweb PRIVATE ${OPENSSL_INCLUDE_DIR})
+else ()
+    target_compile_definitions(Civetweb PRIVATE -DNO_SSL)
+endif ()
+
 if (BUILD_SHARED_LIBS)
     target_compile_definitions(Civetweb PRIVATE -DCIVETWEB_DLL_EXPORTS)
 endif ()
 
-<<<<<<< HEAD
 install (DIRECTORY include/ DESTINATION ${DEST_THIRDPARTY_HEADERS_DIR}/ FILES_MATCHING PATTERN *.h)
 
 if (NOT URHO3D_MERGE_STATIC_LIBS)
     install(TARGETS Civetweb EXPORT Urho3D ARCHIVE DESTINATION ${DEST_ARCHIVE_DIR_CONFIG})
-endif ()
-=======
-if (NOT URHO3D_SSL)
-    add_definitions(-DNO_SSL)
-elseif (NOT URHO3D_SSL_DYNAMIC)
-    add_definitions(-DNO_SSL_DL)
-endif ()
-
-# Define source files
-define_source_files (GLOB_CPP_PATTERNS src/*.c GLOB_H_PATTERNS include/*.h)
-
-# Define include directory
-set (INCLUDE_DIRS include)
-
-# Setup target
-setup_library ()
-
-# Link OpenSSL libraries
-if (URHO3D_SSL)
-    if (URHO3D_SSL_DYNAMIC)
-        # Unix systems can define the dynamic library names to load
-        if (UNIX AND NOT DARWIN)
-            add_definitions(-DCRYPTO_LIB="libcrypto.so")
-            add_definitions(-DSSL_LIB="libssl.so")
-        endif ()
-        find_library(LIBDL_LIBRARIES dl)
-        include(FindPackageHandleStandardArgs)
-        find_package_handle_standard_args(LibDl DEFAULT_MSG LIBDL_LIBRARIES LIBDL_INCLUDE_DIRS)
-        mark_as_advanced(LIBDL_INCLUDE_DIRS LIBDL_LIBRARIES)
-        find_path(LIBDL_INCLUDE_DIRS
-            NAMES dlfcn.h
-            PATHS ${LIBDL_ROOT}/include/
-        )
-        if (LIBDL_FOUND)
-            if (NOT TARGET LIBDL::LIBDL)
-                add_library(LIBDL::LIBDL UNKNOWN IMPORTED)
-                set_target_properties(LIBDL::LIBDL PROPERTIES
-                    IMPORTED_LOCATION "${LIBDL_LIBRARIES}"
-                    INTERFACE_INCLUDE_DIRECTORIES "${LIBDL_INCLUDE_DIRS}"
-                )
-            endif ()
-        endif ()
-        if (LIBDL_FOUND)
-            target_link_libraries(Civetweb -ldl)
-        endif ()
-    else ()
-        if (APPLE)
-            set(OPENSSL_ROOT_DIR "/usr/local/opt/openssl")
-        endif ()
-        find_package(OpenSSL REQUIRED)
-        include_directories(${OPENSSL_INCLUDE_DIR})
-        message(STATUS "OpenSSL include directory: ${OPENSSL_INCLUDE_DIR}")
-        add_definitions(-DOPENSSL_API_1_1)
-    endif ()
-endif ()
-
-# Install headers for building the Urho3D library
-install_header_files (DIRECTORY include/ DESTINATION ${DEST_INCLUDE_DIR}/ThirdParty/Civetweb FILES_MATCHING PATTERN *.h BUILD_TREE_ONLY)  # Note: the trailing slash is significant
->>>>>>> f9e0c1ba
+endif ()