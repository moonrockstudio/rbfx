--- conflicted
+++ resolved
@@ -1,123 +1,3 @@
-<<<<<<< HEAD
-#include "Uniforms.glsl"
-#include "Transform.glsl"
-#include "ScreenPos.glsl"
-#include "Lighting.glsl"
-
-uniform float cWindHeightFactor;
-uniform float cWindHeightPivot;
-uniform float cWindPeriod;
-uniform vec2 cWindWorldSpacing;
-
-#ifdef NORMALMAP
-    varying vec4 vTexCoord;
-    varying vec4 vTangent;
-#else
-    varying vec2 vTexCoord;
-#endif
-varying vec3 vNormal;
-varying vec4 vWorldPos;
-#ifdef VERTEXCOLOR
-    varying vec4 vColor;
-#endif
-#ifdef PERPIXEL
-    #ifdef SHADOW
-        #ifndef GL_ES
-            varying vec4 vShadowPos[NUMCASCADES];
-        #else
-            varying highp vec4 vShadowPos[NUMCASCADES];
-        #endif
-    #endif
-    #ifdef SPOTLIGHT
-        varying vec4 vSpotPos;
-    #endif
-    #ifdef POINTLIGHT
-        varying vec3 vCubeMaskVec;
-    #endif
-#else
-    varying vec3 vVertexLight;
-    varying vec4 vScreenPos;
-    #ifdef ENVCUBEMAP
-        varying vec3 vReflectionVec;
-    #endif
-    #if defined(LIGHTMAP) || defined(AO)
-        varying vec2 vTexCoord2;
-    #endif
-#endif
-
-void VS()
-{
-    mat4 modelMatrix = iModelMatrix;
-    vec3 worldPos = GetWorldPos(modelMatrix);
-
-    float windStrength = max(iPos.y - cWindHeightPivot, 0.0) * cWindHeightFactor;
-    float windPeriod = cElapsedTime * cWindPeriod + dot(worldPos.xz, cWindWorldSpacing);
-    worldPos.x += windStrength * sin(windPeriod);
-    worldPos.z -= windStrength * cos(windPeriod);
-
-    gl_Position = GetClipPos(worldPos);
-    vNormal = GetWorldNormal(modelMatrix);
-    vWorldPos = vec4(worldPos, GetDepth(gl_Position));
-
-    #ifdef VERTEXCOLOR
-        vColor = iColor;
-    #endif
-
-    #ifdef NOUV
-        vTexCoord.xy = vec2(0.0, 0.0);
-    #else
-        vTexCoord.xy = GetTexCoord(iTexCoord);
-    #endif
-
-    #ifdef NORMALMAP
-        vec4 tangent = GetWorldTangent(modelMatrix);
-        vec3 bitangent = cross(tangent.xyz, vNormal) * tangent.w;
-        vTexCoord.zw = bitangent.xy;
-        vTangent = vec4(tangent.xyz, bitangent.z);
-    #endif
-
-    #ifdef PERPIXEL
-        // Per-pixel forward lighting
-        vec4 projWorldPos = vec4(worldPos, 1.0);
-
-        #ifdef SHADOW
-            // Shadow projection: transform from world space to shadow space
-            for (int i = 0; i < NUMCASCADES; i++)
-                vShadowPos[i] = GetShadowPos(i, vNormal, projWorldPos);
-        #endif
-
-        #ifdef SPOTLIGHT
-            // Spotlight projection: transform from world space to projector texture coordinates
-            vSpotPos = projWorldPos * cLightMatrices[0];
-        #endif
-
-        #ifdef POINTLIGHT
-            vCubeMaskVec = (worldPos - cLightPos.xyz) * mat3(cLightMatrices[0][0].xyz, cLightMatrices[0][1].xyz, cLightMatrices[0][2].xyz);
-        #endif
-    #else
-        // Ambient & per-vertex lighting
-        #if defined(LIGHTMAP) || defined(AO)
-            // If using lightmap, disregard zone ambient light
-            // If using AO, calculate ambient in the PS
-            vVertexLight = vec3(0.0, 0.0, 0.0);
-            vTexCoord2 = iTexCoord1;
-        #else
-            vVertexLight = GetAmbient(GetZonePos(worldPos));
-        #endif
-
-        #ifdef NUMVERTEXLIGHTS
-            for (int i = 0; i < NUMVERTEXLIGHTS; ++i)
-                vVertexLight += GetVertexLight(i, worldPos, vNormal) * cVertexLights[i * 3].rgb;
-        #endif
-
-        vScreenPos = GetScreenPos(gl_Position);
-
-        #ifdef ENVCUBEMAP
-            vReflectionVec = worldPos - cCameraPos;
-        #endif
-    #endif
-}
-=======
 #include "Uniforms.glsl"
 #include "Transform.glsl"
 #include "ScreenPos.glsl"
@@ -190,13 +70,17 @@
         vColor = iColor;
     #endif
 
+    #ifdef NOUV
+        vTexCoord.xy = vec2(0.0, 0.0);
+    #else
+        vTexCoord.xy = GetTexCoord(iTexCoord);
+    #endif
+
     #ifdef NORMALMAP
         vec4 tangent = GetWorldTangent(modelMatrix);
         vec3 bitangent = cross(tangent.xyz, vNormal) * tangent.w;
-        vTexCoord = vec4(GetTexCoord(iTexCoord), bitangent.xy);
+        vTexCoord.zw = bitangent.xy;
         vTangent = vec4(tangent.xyz, bitangent.z);
-    #else
-        vTexCoord = GetTexCoord(iTexCoord);
     #endif
 
     #ifdef PERPIXEL
@@ -239,5 +123,4 @@
             vReflectionVec = worldPos - cCameraPos;
         #endif
     #endif
-}
->>>>>>> affeb8bb
+}