--- conflicted
+++ resolved
@@ -75,13 +75,8 @@
     /// Return visible.
     bool IsVisible() const { return visible_; }
 
-<<<<<<< HEAD
-    /// Return has property
+    /// Return has property.
     bool HasProperty(const ea::string& name) const;
-=======
-    /// Return has property.
-    bool HasProperty(const String& name) const;
->>>>>>> 4bc62f68
     /// Return property.
     const ea::string& GetProperty(const ea::string& name) const;
     /// Return layer type.
