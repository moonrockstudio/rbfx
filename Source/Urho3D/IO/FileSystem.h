--- conflicted
+++ resolved
@@ -1,4 +1,3 @@
-<<<<<<< HEAD
 //
 // Copyright (c) 2008-2020 the Urho3D project.
 //
@@ -52,10 +51,12 @@
     ~FileSystem() override;
 
     /// Set the current working directory.
+    /// @property
     bool SetCurrentDir(const ea::string& pathName);
     /// Create a directory.
     bool CreateDir(const ea::string& pathName);
     /// Set whether to execute engine console commands as OS-specific system command.
+    /// @property
     void SetExecuteConsoleCommands(bool enable);
     /// Run a program using the command interpreter, block until it exits and return the exit code. Will fail if any allowed paths are defined.
     int SystemCommand(const ea::string& commandLine, bool redirectStdOutToLog = false);
@@ -83,9 +84,11 @@
     bool SetLastModifiedTime(const ea::string& fileName, unsigned newTime);
 
     /// Return the absolute current working directory.
+    /// @property
     ea::string GetCurrentDir() const;
 
     /// Return whether is executing engine console commands as OS-specific system command.
+    /// @property
     bool GetExecuteConsoleCommands() const { return executeConsoleCommands_; }
 
     /// Return whether paths have been registered.
@@ -104,6 +107,7 @@
     /// Scan a directory for specified files. Appends to result container instead of clearing it.
     void ScanDirAdd(ea::vector<ea::string>& result, const ea::string& pathName, const ea::string& filter, unsigned flags, bool recursive) const;
     /// Return the program's directory.
+    /// @property
     ea::string GetProgramDir() const;
     /// Return the program's executable file path, or empty string if not applicable.
     ea::string GetProgramFileName() const;
@@ -111,6 +115,7 @@
     /// If application is executed directly (no interpreter) this will return same result as GetProgramFileName().
     ea::string GetInterpreterFileName() const;
     /// Return the user documents directory.
+    /// @property
     ea::string GetUserDocumentsDir() const;
     /// Return the application preferences directory.
     ea::string GetAppPreferencesDir(const ea::string& org, const ea::string& app) const;
@@ -125,6 +130,7 @@
     /// Remove files in a directory, or remove entire directory recursively.
     bool RemoveDir(const ea::string& directoryIn, bool recursive);
     /// Return path of temporary directory. Path always ends with a forward slash.
+    /// @property
     ea::string GetTemporaryDir() const;
 
 private:
@@ -183,167 +189,4 @@
 /// Convert relative path to full path.
 URHO3D_API ea::string GetAbsolutePath(const ea::string& path);
 
-}
-=======
-//
-// Copyright (c) 2008-2020 the Urho3D project.
-//
-// Permission is hereby granted, free of charge, to any person obtaining a copy
-// of this software and associated documentation files (the "Software"), to deal
-// in the Software without restriction, including without limitation the rights
-// to use, copy, modify, merge, publish, distribute, sublicense, and/or sell
-// copies of the Software, and to permit persons to whom the Software is
-// furnished to do so, subject to the following conditions:
-//
-// The above copyright notice and this permission notice shall be included in
-// all copies or substantial portions of the Software.
-//
-// THE SOFTWARE IS PROVIDED "AS IS", WITHOUT WARRANTY OF ANY KIND, EXPRESS OR
-// IMPLIED, INCLUDING BUT NOT LIMITED TO THE WARRANTIES OF MERCHANTABILITY,
-// FITNESS FOR A PARTICULAR PURPOSE AND NONINFRINGEMENT. IN NO EVENT SHALL THE
-// AUTHORS OR COPYRIGHT HOLDERS BE LIABLE FOR ANY CLAIM, DAMAGES OR OTHER
-// LIABILITY, WHETHER IN AN ACTION OF CONTRACT, TORT OR OTHERWISE, ARISING FROM,
-// OUT OF OR IN CONNECTION WITH THE SOFTWARE OR THE USE OR OTHER DEALINGS IN
-// THE SOFTWARE.
-//
-
-#pragma once
-
-#include "../Container/HashSet.h"
-#include "../Container/List.h"
-#include "../Core/Object.h"
-
-namespace Urho3D
-{
-
-class AsyncExecRequest;
-
-/// Return files.
-static const unsigned SCAN_FILES = 0x1;
-/// Return directories.
-static const unsigned SCAN_DIRS = 0x2;
-/// Return also hidden files.
-static const unsigned SCAN_HIDDEN = 0x4;
-
-/// Subsystem for file and directory operations and access control.
-class URHO3D_API FileSystem : public Object
-{
-    URHO3D_OBJECT(FileSystem, Object);
-
-public:
-    /// Construct.
-    explicit FileSystem(Context* context);
-    /// Destruct.
-    ~FileSystem() override;
-
-    /// Set the current working directory.
-    /// @property
-    bool SetCurrentDir(const String& pathName);
-    /// Create a directory.
-    bool CreateDir(const String& pathName);
-    /// Set whether to execute engine console commands as OS-specific system command.
-    /// @property
-    void SetExecuteConsoleCommands(bool enable);
-    /// Run a program using the command interpreter, block until it exits and return the exit code. Will fail if any allowed paths are defined.
-    int SystemCommand(const String& commandLine, bool redirectStdOutToLog = false);
-    /// Run a specific program, block until it exits and return the exit code. Will fail if any allowed paths are defined.
-    int SystemRun(const String& fileName, const Vector<String>& arguments);
-    /// Run a program using the command interpreter asynchronously. Return a request ID or M_MAX_UNSIGNED if failed. The exit code will be posted together with the request ID in an AsyncExecFinished event. Will fail if any allowed paths are defined.
-    unsigned SystemCommandAsync(const String& commandLine);
-    /// Run a specific program asynchronously. Return a request ID or M_MAX_UNSIGNED if failed. The exit code will be posted together with the request ID in an AsyncExecFinished event. Will fail if any allowed paths are defined.
-    unsigned SystemRunAsync(const String& fileName, const Vector<String>& arguments);
-    /// Open a file in an external program, with mode such as "edit" optionally specified. Will fail if any allowed paths are defined.
-    bool SystemOpen(const String& fileName, const String& mode = String::EMPTY);
-    /// Copy a file. Return true if successful.
-    bool Copy(const String& srcFileName, const String& destFileName);
-    /// Rename a file. Return true if successful.
-    bool Rename(const String& srcFileName, const String& destFileName);
-    /// Delete a file. Return true if successful.
-    bool Delete(const String& fileName);
-    /// Register a path as allowed to access. If no paths are registered, all are allowed. Registering allowed paths is considered securing the Urho3D execution environment: running programs and opening files externally through the system will fail afterward.
-    void RegisterPath(const String& pathName);
-    /// Set a file's last modified time as seconds since 1.1.1970. Return true on success.
-    bool SetLastModifiedTime(const String& fileName, unsigned newTime);
-
-    /// Return the absolute current working directory.
-    /// @property
-    String GetCurrentDir() const;
-
-    /// Return whether is executing engine console commands as OS-specific system command.
-    /// @property
-    bool GetExecuteConsoleCommands() const { return executeConsoleCommands_; }
-
-    /// Return whether paths have been registered.
-    bool HasRegisteredPaths() const { return allowedPaths_.Size() > 0; }
-
-    /// Check if a path is allowed to be accessed. If no paths are registered, all are allowed.
-    bool CheckAccess(const String& pathName) const;
-    /// Returns the file's last modified time as seconds since 1.1.1970, or 0 if can not be accessed.
-    unsigned GetLastModifiedTime(const String& fileName) const;
-    /// Check if a file exists.
-    bool FileExists(const String& fileName) const;
-    /// Check if a directory exists.
-    bool DirExists(const String& pathName) const;
-    /// Scan a directory for specified files.
-    void ScanDir(Vector<String>& result, const String& pathName, const String& filter, unsigned flags, bool recursive) const;
-    /// Return the program's directory.
-    /// @property
-    String GetProgramDir() const;
-    /// Return the user documents directory.
-    /// @property
-    String GetUserDocumentsDir() const;
-    /// Return the application preferences directory.
-    String GetAppPreferencesDir(const String& org, const String& app) const;
-    /// Return path of temporary directory. Path always ends with a forward slash.
-    /// @property
-    String GetTemporaryDir() const;
-
-private:
-    /// Scan directory, called internally.
-    void ScanDirInternal
-        (Vector<String>& result, String path, const String& startPath, const String& filter, unsigned flags, bool recursive) const;
-    /// Handle begin frame event to check for completed async executions.
-    void HandleBeginFrame(StringHash eventType, VariantMap& eventData);
-    /// Handle a console command event.
-    void HandleConsoleCommand(StringHash eventType, VariantMap& eventData);
-
-    /// Allowed directories.
-    HashSet<String> allowedPaths_;
-    /// Async execution queue.
-    List<AsyncExecRequest*> asyncExecQueue_;
-    /// Next async execution ID.
-    unsigned nextAsyncExecID_{1};
-    /// Flag for executing engine console commands as OS-specific system command. Default to true.
-    bool executeConsoleCommands_{};
-};
-
-/// Split a full path to path, filename and extension. The extension will be converted to lowercase by default.
-URHO3D_API void
-    SplitPath(const String& fullPath, String& pathName, String& fileName, String& extension, bool lowercaseExtension = true);
-/// Return the path from a full path.
-URHO3D_API String GetPath(const String& fullPath);
-/// Return the filename from a full path.
-URHO3D_API String GetFileName(const String& fullPath);
-/// Return the extension from a full path, converted to lowercase by default.
-URHO3D_API String GetExtension(const String& fullPath, bool lowercaseExtension = true);
-/// Return the filename and extension from a full path. The case of the extension is preserved by default, so that the file can be opened in case-sensitive operating systems.
-URHO3D_API String GetFileNameAndExtension(const String& fileName, bool lowercaseExtension = false);
-/// Replace the extension of a file name with another.
-URHO3D_API String ReplaceExtension(const String& fullPath, const String& newExtension);
-/// Add a slash at the end of the path if missing and convert to internal format (use slashes).
-URHO3D_API String AddTrailingSlash(const String& pathName);
-/// Remove the slash from the end of a path if exists and convert to internal format (use slashes).
-URHO3D_API String RemoveTrailingSlash(const String& pathName);
-/// Return the parent path, or the path itself if not available.
-URHO3D_API String GetParentPath(const String& path);
-/// Convert a path to internal format (use slashes).
-URHO3D_API String GetInternalPath(const String& pathName);
-/// Convert a path to the format required by the operating system.
-URHO3D_API String GetNativePath(const String& pathName);
-/// Convert a path to the format required by the operating system in wide characters.
-URHO3D_API WString GetWideNativePath(const String& pathName);
-/// Return whether a path is absolute.
-URHO3D_API bool IsAbsolutePath(const String& pathName);
-
-}
->>>>>>> c85522b1
+}