<<<<<<< HEAD
//
// Copyright (c) 2008-2019 the Urho3D project.
//
// Permission is hereby granted, free of charge, to any person obtaining a copy
// of this software and associated documentation files (the "Software"), to deal
// in the Software without restriction, including without limitation the rights
// to use, copy, modify, merge, publish, distribute, sublicense, and/or sell
// copies of the Software, and to permit persons to whom the Software is
// furnished to do so, subject to the following conditions:
//
// The above copyright notice and this permission notice shall be included in
// all copies or substantial portions of the Software.
//
// THE SOFTWARE IS PROVIDED "AS IS", WITHOUT WARRANTY OF ANY KIND, EXPRESS OR
// IMPLIED, INCLUDING BUT NOT LIMITED TO THE WARRANTIES OF MERCHANTABILITY,
// FITNESS FOR A PARTICULAR PURPOSE AND NONINFRINGEMENT. IN NO EVENT SHALL THE
// AUTHORS OR COPYRIGHT HOLDERS BE LIABLE FOR ANY CLAIM, DAMAGES OR OTHER
// LIABILITY, WHETHER IN AN ACTION OF CONTRACT, TORT OR OTHERWISE, ARISING FROM,
// OUT OF OR IN CONNECTION WITH THE SOFTWARE OR THE USE OR OTHER DEALINGS IN
// THE SOFTWARE.
//

#include "../Precompiled.h"

#include "../Core/Context.h"
#include "../Input/InputEvents.h"
#include "../UI/Cursor.h"
#include "../UI/UI.h"
#include "../UI/UIEvents.h"
#include "../UI/Window.h"

#include "../DebugNew.h"

namespace Urho3D
{

static const int DEFAULT_RESIZE_BORDER = 4;

extern const char* UI_CATEGORY;

Window::Window(Context* context) :
    BorderImage(context),
    movable_(false),
    resizable_(false),
    fixedWidthResizing_(false),
    fixedHeightResizing_(false),
    resizeBorder_(DEFAULT_RESIZE_BORDER, DEFAULT_RESIZE_BORDER, DEFAULT_RESIZE_BORDER, DEFAULT_RESIZE_BORDER),
    dragMode_(DRAG_NONE),
    modal_(false),
    modalAutoDismiss_(true),
    modalShadeColor_(Color::TRANSPARENT_BLACK),
    modalFrameColor_(Color::TRANSPARENT_BLACK),
    modalFrameSize_(IntVector2::ZERO)
{
    bringToFront_ = true;
    clipChildren_ = true;
    SetEnabled(true);
}

Window::~Window() = default;

void Window::RegisterObject(Context* context)
{
    context->RegisterFactory<Window>(UI_CATEGORY);

    URHO3D_COPY_BASE_ATTRIBUTES(BorderImage);
    URHO3D_UPDATE_ATTRIBUTE_DEFAULT_VALUE("Bring To Front", true);
    URHO3D_UPDATE_ATTRIBUTE_DEFAULT_VALUE("Clip Children", true);
    URHO3D_UPDATE_ATTRIBUTE_DEFAULT_VALUE("Is Enabled", true);
    URHO3D_ACCESSOR_ATTRIBUTE("Resize Border", GetResizeBorder, SetResizeBorder, IntRect, IntRect(DEFAULT_RESIZE_BORDER, \
        DEFAULT_RESIZE_BORDER, DEFAULT_RESIZE_BORDER, DEFAULT_RESIZE_BORDER), AM_FILE);
    URHO3D_ACCESSOR_ATTRIBUTE("Is Movable", IsMovable, SetMovable, bool, false, AM_FILE);
    URHO3D_ACCESSOR_ATTRIBUTE("Is Resizable", IsResizable, SetResizable, bool, false, AM_FILE);
    URHO3D_ACCESSOR_ATTRIBUTE("Fixed Width Resizing", GetFixedWidthResizing, SetFixedWidthResizing, bool, false, AM_FILE);
    URHO3D_ACCESSOR_ATTRIBUTE("Fixed Height Resizing", GetFixedHeightResizing, SetFixedHeightResizing, bool, false, AM_FILE);
    URHO3D_ACCESSOR_ATTRIBUTE("Is Modal", IsModal, SetModal, bool, false, AM_FILE | AM_NOEDIT);
    URHO3D_ACCESSOR_ATTRIBUTE("Modal Shade Color", GetModalShadeColor, SetModalShadeColor, Color, Color::TRANSPARENT_BLACK, AM_FILE);
    URHO3D_ACCESSOR_ATTRIBUTE("Modal Frame Color", GetModalFrameColor, SetModalFrameColor, Color, Color::TRANSPARENT_BLACK, AM_FILE);
    URHO3D_ACCESSOR_ATTRIBUTE("Modal Frame Size", GetModalFrameSize, SetModalFrameSize, IntVector2, IntVector2::ZERO, AM_FILE);
    // Modal auto dismiss is purposefully not an attribute, as using it can make the editor lock up.
    // Instead it should be set false in code when needed
}

void Window::GetBatches(ea::vector<UIBatch>& batches, ea::vector<float>& vertexData, const IntRect& currentScissor)
{
    if (modal_)
    {
        // Modal shade
        if (modalShadeColor_ != Color::TRANSPARENT_BLACK)
        {
            UIElement* rootElement = GetRoot();
            const IntVector2& rootSize = rootElement->GetSize();
            UIBatch batch(rootElement, BLEND_ALPHA, IntRect(0, 0, rootSize.x_, rootSize.y_), nullptr, &vertexData);
            batch.SetColor(modalShadeColor_);
            batch.AddQuad(0, 0, rootSize.x_, rootSize.y_, 0, 0);
            UIBatch::AddOrMerge(batch, batches);
        }

        // Modal frame
        if (modalFrameColor_ != Color::TRANSPARENT_BLACK && modalFrameSize_ != IntVector2::ZERO)
        {
            UIBatch batch(this, BLEND_ALPHA, currentScissor, nullptr, &vertexData);
            int x = GetIndentWidth();
            IntVector2 size = GetSize();
            size.x_ -= x;
            batch.SetColor(modalFrameColor_);
            batch.AddQuad(x - modalFrameSize_.x_, -modalFrameSize_.y_, size.x_ + 2 * modalFrameSize_.x_,
                size.y_ + 2 * modalFrameSize_.y_, 0, 0);
            UIBatch::AddOrMerge(batch, batches);
        }
    }

    BorderImage::GetBatches(batches, vertexData, currentScissor);
}

void Window::OnHover(const IntVector2& position, const IntVector2& screenPosition, int buttons, int qualifiers, Cursor* cursor)
{
    UIElement::OnHover(position, screenPosition, buttons, qualifiers, cursor);

    if (dragMode_ == DRAG_NONE)
    {
        WindowDragMode mode = GetDragMode(position);
        SetCursorShape(mode, cursor);
    }
    else
        SetCursorShape(dragMode_, cursor);
}

void Window::OnDragBegin(const IntVector2& position, const IntVector2& screenPosition, int buttons, int qualifiers, Cursor* cursor)
{
    UIElement::OnDragBegin(position, screenPosition, buttons, qualifiers, cursor);

    if (buttons != MOUSEB_LEFT || !CheckAlignment())
    {
        dragMode_ = DRAG_NONE;
        return;
    }

    dragBeginCursor_ = screenPosition;
    dragBeginPosition_ = GetPosition();
    dragBeginSize_ = GetSize();
    dragMode_ = GetDragMode(position);
    SetCursorShape(dragMode_, cursor);
}

void Window::OnDragMove(const IntVector2& /*position*/, const IntVector2& screenPosition, const IntVector2& /*deltaPos*/,
    int /*buttons*/, int /*qualifiers*/, Cursor* cursor)
{
    if (dragMode_ == DRAG_NONE)
        return;

    IntVector2 delta = screenPosition - dragBeginCursor_;
    IntVector2 dragSize;
    IntVector2 resizeBorderSize(resizeBorder_.left_ + resizeBorder_.right_, resizeBorder_.top_ + resizeBorder_.bottom_);

    const IntVector2& position = GetPosition();
    const IntVector2& size = GetSize();
    // Use GetEffectiveMinSize() instead of GetMinSize() to prevent windows moving once the effective minimum size is reached
    const IntVector2 effectiveMinSize = GetEffectiveMinSize();
    const IntVector2& maxSize = GetMaxSize();

    switch (dragMode_)
    {
    case DRAG_MOVE:
        SetPosition(dragBeginPosition_ + delta);
        break;

    case DRAG_RESIZE_TOPLEFT:
        SetPosition(Clamp(dragBeginPosition_.x_ + delta.x_, position.x_ - (maxSize.x_ - size.x_),
            position.x_ + (size.x_ - effectiveMinSize.x_)),
            Clamp(dragBeginPosition_.y_ + delta.y_, position.y_ - (maxSize.y_ - size.y_),
                position.y_ + (size.y_ - effectiveMinSize.y_)));
        dragSize = dragBeginSize_ - delta;
        fixedWidthResizing_ ? SetFixedWidth(Max(dragSize.x_, resizeBorderSize.x_)) : SetWidth(dragSize.x_);
        fixedHeightResizing_ ? SetFixedHeight(Max(dragSize.y_, resizeBorderSize.y_)) : SetHeight(dragSize.y_);
        break;

    case DRAG_RESIZE_TOP:
        SetPosition(dragBeginPosition_.x_, Clamp(dragBeginPosition_.y_ + delta.y_, position.y_ - (maxSize.y_ - size.y_),
            position.y_ + (size.y_ - effectiveMinSize.y_)));
        dragSize = IntVector2(dragBeginSize_.x_, dragBeginSize_.y_ - delta.y_);
        fixedHeightResizing_ ? SetFixedHeight(Max(dragSize.y_, resizeBorderSize.y_)) : SetHeight(dragSize.y_);
        break;

    case DRAG_RESIZE_TOPRIGHT:
        SetPosition(dragBeginPosition_.x_, Clamp(dragBeginPosition_.y_ + delta.y_, position.y_ - (maxSize.y_ - size.y_),
            position.y_ + (size.y_ - effectiveMinSize.y_)));
        dragSize = IntVector2(dragBeginSize_.x_ + delta.x_, dragBeginSize_.y_ - delta.y_);
        fixedWidthResizing_ ? SetFixedWidth(Max(dragSize.x_, resizeBorderSize.x_)) : SetWidth(dragSize.x_);
        fixedHeightResizing_ ? SetFixedHeight(Max(dragSize.y_, resizeBorderSize.y_)) : SetHeight(dragSize.y_);
        break;

    case DRAG_RESIZE_RIGHT:
        dragSize = IntVector2(dragBeginSize_.x_ + delta.x_, dragBeginSize_.y_);
        fixedWidthResizing_ ? SetFixedWidth(Max(dragSize.x_, resizeBorderSize.x_)) : SetWidth(dragSize.x_);
        break;

    case DRAG_RESIZE_BOTTOMRIGHT:
        dragSize = dragBeginSize_ + delta;
        fixedWidthResizing_ ? SetFixedWidth(Max(dragSize.x_, resizeBorderSize.x_)) : SetWidth(dragSize.x_);
        fixedHeightResizing_ ? SetFixedHeight(Max(dragSize.y_, resizeBorderSize.y_)) : SetHeight(dragSize.y_);
        break;

    case DRAG_RESIZE_BOTTOM:
        dragSize = IntVector2(dragBeginSize_.x_, dragBeginSize_.y_ + delta.y_);
        fixedHeightResizing_ ? SetFixedHeight(Max(dragSize.y_, resizeBorderSize.y_)) : SetHeight(dragSize.y_);
        break;

    case DRAG_RESIZE_BOTTOMLEFT:
        SetPosition(Clamp(dragBeginPosition_.x_ + delta.x_, position.x_ - (maxSize.x_ - size.x_),
            position.x_ + (size.x_ - effectiveMinSize.x_)), dragBeginPosition_.y_);
        dragSize = IntVector2(dragBeginSize_.x_ - delta.x_, dragBeginSize_.y_ + delta.y_);
        fixedWidthResizing_ ? SetFixedWidth(Max(dragSize.x_, resizeBorderSize.x_)) : SetWidth(dragSize.x_);
        fixedHeightResizing_ ? SetFixedHeight(Max(dragSize.y_, resizeBorderSize.y_)) : SetHeight(dragSize.y_);
        break;

    case DRAG_RESIZE_LEFT:
        SetPosition(Clamp(dragBeginPosition_.x_ + delta.x_, position.x_ - (maxSize.x_ - size.x_),
            position.x_ + (size.x_ - effectiveMinSize.x_)), dragBeginPosition_.y_);
        dragSize = IntVector2(dragBeginSize_.x_ - delta.x_, dragBeginSize_.y_);
        fixedWidthResizing_ ? SetFixedWidth(Max(dragSize.x_, resizeBorderSize.x_)) : SetWidth(dragSize.x_);
        break;

    default:
        break;
    }

    ValidatePosition();
    SetCursorShape(dragMode_, cursor);
}

void Window::OnDragEnd(const IntVector2& position, const IntVector2& screenPosition, int dragButtons, int buttons, Cursor* cursor)
{
    UIElement::OnDragEnd(position, screenPosition, dragButtons, buttons, cursor);

    dragMode_ = DRAG_NONE;
}

void Window::OnDragCancel(const IntVector2& position, const IntVector2& screenPosition, int dragButtons, int buttons,
    Cursor* cursor)
{
    UIElement::OnDragCancel(position, screenPosition, dragButtons, buttons, cursor);

    if (dragButtons == MOUSEB_LEFT && dragMode_ != DRAG_NONE)
    {
        dragMode_ = DRAG_NONE;
        SetPosition(dragBeginPosition_);
        SetSize(dragBeginSize_);
    }
}

void Window::SetMovable(bool enable)
{
    movable_ = enable;
}

void Window::SetResizable(bool enable)
{
    resizable_ = enable;
}

void Window::SetFixedWidthResizing(bool enable)
{
    fixedWidthResizing_ = enable;
}

void Window::SetFixedHeightResizing(bool enable)
{
    fixedHeightResizing_ = enable;
}

void Window::SetResizeBorder(const IntRect& rect)
{
    resizeBorder_.left_ = Max(rect.left_, 0);
    resizeBorder_.top_ = Max(rect.top_, 0);
    resizeBorder_.right_ = Max(rect.right_, 0);
    resizeBorder_.bottom_ = Max(rect.bottom_, 0);
}

void Window::SetModal(bool modal)
{
    auto* ui = GetSubsystem<UI>();
    // Can be null at exit time; no-op in that case
    if (!ui)
        return;

    if (ui->SetModalElement(this, modal))
    {
        modal_ = modal;

        using namespace ModalChanged;

        VariantMap& eventData = GetEventDataMap();
        eventData[P_ELEMENT] = this;
        eventData[P_MODAL] = modal;
        SendEvent(E_MODALCHANGED, eventData);
    }
}

void Window::SetModalShadeColor(const Color& color)
{
    modalShadeColor_ = color;
}

void Window::SetModalFrameColor(const Color& color)
{
    modalFrameColor_ = color;
}

void Window::SetModalFrameSize(const IntVector2& size)
{
    modalFrameSize_ = size;
}

void Window::SetModalAutoDismiss(bool enable)
{
    modalAutoDismiss_ = enable;
}

WindowDragMode Window::GetDragMode(const IntVector2& position) const
{
    WindowDragMode mode = DRAG_NONE;

    // Top row
    if (position.y_ < resizeBorder_.top_)
    {
        if (movable_)
            mode = DRAG_MOVE;
        if (resizable_)
        {
            mode = DRAG_RESIZE_TOP;
            if (position.x_ < resizeBorder_.left_)
                mode = DRAG_RESIZE_TOPLEFT;
            if (position.x_ >= GetWidth() - resizeBorder_.right_)
                mode = DRAG_RESIZE_TOPRIGHT;
        }
    }
    // Bottom row
    else if (position.y_ >= GetHeight() - resizeBorder_.bottom_)
    {
        if (movable_)
            mode = DRAG_MOVE;
        if (resizable_)
        {
            mode = DRAG_RESIZE_BOTTOM;
            if (position.x_ < resizeBorder_.left_)
                mode = DRAG_RESIZE_BOTTOMLEFT;
            if (position.x_ >= GetWidth() - resizeBorder_.right_)
                mode = DRAG_RESIZE_BOTTOMRIGHT;
        }
    }
    // Middle
    else
    {
        if (movable_)
            mode = DRAG_MOVE;
        if (resizable_)
        {
            if (position.x_ < resizeBorder_.left_)
                mode = DRAG_RESIZE_LEFT;
            if (position.x_ >= GetWidth() - resizeBorder_.right_)
                mode = DRAG_RESIZE_RIGHT;
        }
    }

    return mode;
}

void Window::SetCursorShape(WindowDragMode mode, Cursor* cursor) const
{
    CursorShape shape = CS_NORMAL;

    switch (mode)
    {
    case DRAG_RESIZE_TOP:
    case DRAG_RESIZE_BOTTOM:
        shape = CS_RESIZEVERTICAL;
        break;

    case DRAG_RESIZE_LEFT:
    case DRAG_RESIZE_RIGHT:
        shape = CS_RESIZEHORIZONTAL;
        break;

    case DRAG_RESIZE_TOPRIGHT:
    case DRAG_RESIZE_BOTTOMLEFT:
        shape = CS_RESIZEDIAGONAL_TOPRIGHT;
        break;

    case DRAG_RESIZE_TOPLEFT:
    case DRAG_RESIZE_BOTTOMRIGHT:
        shape = CS_RESIZEDIAGONAL_TOPLEFT;
        break;

    default:
        break;
    }

    if (cursor)
        cursor->SetShape(shape);
}

void Window::ValidatePosition()
{
    // Check that window does not go more than halfway outside its parent in either dimension
    if (!parent_)
        return;

    const IntVector2& parentSize = parent_->GetSize();
    IntVector2 position = GetPosition();
    IntVector2 halfSize = GetSize() / 2;

    position.x_ = Clamp(position.x_, -halfSize.x_, parentSize.x_ - halfSize.x_);
    position.y_ = Clamp(position.y_, -halfSize.y_, parentSize.y_ - halfSize.y_);

    SetPosition(position);
}

bool Window::CheckAlignment() const
{
    // Only top left-alignment is supported for move and resize
    if (GetHorizontalAlignment() == HA_LEFT && GetVerticalAlignment() == VA_TOP)
        return true;
    else
        return false;
}

}
=======
//
// Copyright (c) 2008-2020 the Urho3D project.
//
// Permission is hereby granted, free of charge, to any person obtaining a copy
// of this software and associated documentation files (the "Software"), to deal
// in the Software without restriction, including without limitation the rights
// to use, copy, modify, merge, publish, distribute, sublicense, and/or sell
// copies of the Software, and to permit persons to whom the Software is
// furnished to do so, subject to the following conditions:
//
// The above copyright notice and this permission notice shall be included in
// all copies or substantial portions of the Software.
//
// THE SOFTWARE IS PROVIDED "AS IS", WITHOUT WARRANTY OF ANY KIND, EXPRESS OR
// IMPLIED, INCLUDING BUT NOT LIMITED TO THE WARRANTIES OF MERCHANTABILITY,
// FITNESS FOR A PARTICULAR PURPOSE AND NONINFRINGEMENT. IN NO EVENT SHALL THE
// AUTHORS OR COPYRIGHT HOLDERS BE LIABLE FOR ANY CLAIM, DAMAGES OR OTHER
// LIABILITY, WHETHER IN AN ACTION OF CONTRACT, TORT OR OTHERWISE, ARISING FROM,
// OUT OF OR IN CONNECTION WITH THE SOFTWARE OR THE USE OR OTHER DEALINGS IN
// THE SOFTWARE.
//

#include "../Precompiled.h"

#include "../Core/Context.h"
#include "../Input/InputEvents.h"
#include "../UI/Cursor.h"
#include "../UI/UI.h"
#include "../UI/UIEvents.h"
#include "../UI/Window.h"

#include "../DebugNew.h"

namespace Urho3D
{

static const int DEFAULT_RESIZE_BORDER = 4;

extern const char* UI_CATEGORY;

Window::Window(Context* context) :
    BorderImage(context),
    movable_(false),
    resizable_(false),
    fixedWidthResizing_(false),
    fixedHeightResizing_(false),
    resizeBorder_(DEFAULT_RESIZE_BORDER, DEFAULT_RESIZE_BORDER, DEFAULT_RESIZE_BORDER, DEFAULT_RESIZE_BORDER),
    dragMode_(DRAG_NONE),
    modal_(false),
    modalAutoDismiss_(true),
    modalShadeColor_(Color::TRANSPARENT_BLACK),
    modalFrameColor_(Color::TRANSPARENT_BLACK),
    modalFrameSize_(IntVector2::ZERO)
{
    bringToFront_ = true;
    clipChildren_ = true;
    SetEnabled(true);
}

Window::~Window() = default;

void Window::RegisterObject(Context* context)
{
    context->RegisterFactory<Window>(UI_CATEGORY);

    URHO3D_COPY_BASE_ATTRIBUTES(BorderImage);
    URHO3D_UPDATE_ATTRIBUTE_DEFAULT_VALUE("Bring To Front", true);
    URHO3D_UPDATE_ATTRIBUTE_DEFAULT_VALUE("Clip Children", true);
    URHO3D_UPDATE_ATTRIBUTE_DEFAULT_VALUE("Is Enabled", true);
    URHO3D_ACCESSOR_ATTRIBUTE("Resize Border", GetResizeBorder, SetResizeBorder, IntRect, IntRect(DEFAULT_RESIZE_BORDER, \
        DEFAULT_RESIZE_BORDER, DEFAULT_RESIZE_BORDER, DEFAULT_RESIZE_BORDER), AM_FILE);
    URHO3D_ACCESSOR_ATTRIBUTE("Is Movable", IsMovable, SetMovable, bool, false, AM_FILE);
    URHO3D_ACCESSOR_ATTRIBUTE("Is Resizable", IsResizable, SetResizable, bool, false, AM_FILE);
    URHO3D_ACCESSOR_ATTRIBUTE("Fixed Width Resizing", GetFixedWidthResizing, SetFixedWidthResizing, bool, false, AM_FILE);
    URHO3D_ACCESSOR_ATTRIBUTE("Fixed Height Resizing", GetFixedHeightResizing, SetFixedHeightResizing, bool, false, AM_FILE);
    URHO3D_ACCESSOR_ATTRIBUTE("Is Modal", IsModal, SetModal, bool, false, AM_FILE | AM_NOEDIT);
    URHO3D_ACCESSOR_ATTRIBUTE("Modal Shade Color", GetModalShadeColor, SetModalShadeColor, Color, Color::TRANSPARENT_BLACK, AM_FILE);
    URHO3D_ACCESSOR_ATTRIBUTE("Modal Frame Color", GetModalFrameColor, SetModalFrameColor, Color, Color::TRANSPARENT_BLACK, AM_FILE);
    URHO3D_ACCESSOR_ATTRIBUTE("Modal Frame Size", GetModalFrameSize, SetModalFrameSize, IntVector2, IntVector2::ZERO, AM_FILE);
    // Modal auto dismiss is purposefully not an attribute, as using it can make the editor lock up.
    // Instead it should be set false in code when needed
}

void Window::GetBatches(PODVector<UIBatch>& batches, PODVector<float>& vertexData, const IntRect& currentScissor)
{
    if (modal_)
    {
        // Modal shade
        if (modalShadeColor_ != Color::TRANSPARENT_BLACK)
        {
            UIElement* rootElement = GetRoot();
            const IntVector2& rootSize = rootElement->GetSize();
            UIBatch batch(rootElement, BLEND_ALPHA, IntRect(0, 0, rootSize.x_, rootSize.y_), nullptr, &vertexData);
            batch.SetColor(modalShadeColor_);
            batch.AddQuad(0, 0, rootSize.x_, rootSize.y_, 0, 0);
            UIBatch::AddOrMerge(batch, batches);
        }

        // Modal frame
        if (modalFrameColor_ != Color::TRANSPARENT_BLACK && modalFrameSize_ != IntVector2::ZERO)
        {
            UIBatch batch(this, BLEND_ALPHA, currentScissor, nullptr, &vertexData);
            int x = GetIndentWidth();
            IntVector2 size = GetSize();
            size.x_ -= x;
            batch.SetColor(modalFrameColor_);
            batch.AddQuad(x - modalFrameSize_.x_, -modalFrameSize_.y_, size.x_ + 2 * modalFrameSize_.x_,
                size.y_ + 2 * modalFrameSize_.y_, 0, 0);
            UIBatch::AddOrMerge(batch, batches);
        }
    }

    BorderImage::GetBatches(batches, vertexData, currentScissor);
}

void Window::OnHover(const IntVector2& position, const IntVector2& screenPosition, int buttons, int qualifiers, Cursor* cursor)
{
    UIElement::OnHover(position, screenPosition, buttons, qualifiers, cursor);

    if (dragMode_ == DRAG_NONE)
    {
        WindowDragMode mode = GetDragMode(position);
        SetCursorShape(mode, cursor);
    }
    else
        SetCursorShape(dragMode_, cursor);
}

void Window::OnDragBegin(const IntVector2& position, const IntVector2& screenPosition, int buttons, int qualifiers, Cursor* cursor)
{
    UIElement::OnDragBegin(position, screenPosition, buttons, qualifiers, cursor);

    if (buttons != MOUSEB_LEFT || !CheckAlignment())
    {
        dragMode_ = DRAG_NONE;
        return;
    }

    dragBeginCursor_ = screenPosition;
    dragBeginPosition_ = GetPosition();
    dragBeginSize_ = GetSize();
    dragMode_ = GetDragMode(position);
    SetCursorShape(dragMode_, cursor);
}

void Window::OnDragMove(const IntVector2& /*position*/, const IntVector2& screenPosition, const IntVector2& /*deltaPos*/,
    int /*buttons*/, int /*qualifiers*/, Cursor* cursor)
{
    if (dragMode_ == DRAG_NONE)
        return;

    IntVector2 delta = screenPosition - dragBeginCursor_;
    IntVector2 dragSize;
    IntVector2 resizeBorderSize(resizeBorder_.left_ + resizeBorder_.right_, resizeBorder_.top_ + resizeBorder_.bottom_);

    const IntVector2& position = GetPosition();
    const IntVector2& size = GetSize();
    // Use GetEffectiveMinSize() instead of GetMinSize() to prevent windows moving once the effective minimum size is reached
    const IntVector2 effectiveMinSize = GetEffectiveMinSize();
    const IntVector2& maxSize = GetMaxSize();

    switch (dragMode_)
    {
    case DRAG_MOVE:
        SetPosition(dragBeginPosition_ + delta);
        break;

    case DRAG_RESIZE_TOPLEFT:
        SetPosition(Clamp(dragBeginPosition_.x_ + delta.x_, position.x_ - (maxSize.x_ - size.x_),
            position.x_ + (size.x_ - effectiveMinSize.x_)),
            Clamp(dragBeginPosition_.y_ + delta.y_, position.y_ - (maxSize.y_ - size.y_),
                position.y_ + (size.y_ - effectiveMinSize.y_)));
        dragSize = dragBeginSize_ - delta;
        fixedWidthResizing_ ? SetFixedWidth(Max(dragSize.x_, resizeBorderSize.x_)) : SetWidth(dragSize.x_);
        fixedHeightResizing_ ? SetFixedHeight(Max(dragSize.y_, resizeBorderSize.y_)) : SetHeight(dragSize.y_);
        break;

    case DRAG_RESIZE_TOP:
        SetPosition(dragBeginPosition_.x_, Clamp(dragBeginPosition_.y_ + delta.y_, position.y_ - (maxSize.y_ - size.y_),
            position.y_ + (size.y_ - effectiveMinSize.y_)));
        dragSize = IntVector2(dragBeginSize_.x_, dragBeginSize_.y_ - delta.y_);
        fixedHeightResizing_ ? SetFixedHeight(Max(dragSize.y_, resizeBorderSize.y_)) : SetHeight(dragSize.y_);
        break;

    case DRAG_RESIZE_TOPRIGHT:
        SetPosition(dragBeginPosition_.x_, Clamp(dragBeginPosition_.y_ + delta.y_, position.y_ - (maxSize.y_ - size.y_),
            position.y_ + (size.y_ - effectiveMinSize.y_)));
        dragSize = IntVector2(dragBeginSize_.x_ + delta.x_, dragBeginSize_.y_ - delta.y_);
        fixedWidthResizing_ ? SetFixedWidth(Max(dragSize.x_, resizeBorderSize.x_)) : SetWidth(dragSize.x_);
        fixedHeightResizing_ ? SetFixedHeight(Max(dragSize.y_, resizeBorderSize.y_)) : SetHeight(dragSize.y_);
        break;

    case DRAG_RESIZE_RIGHT:
        dragSize = IntVector2(dragBeginSize_.x_ + delta.x_, dragBeginSize_.y_);
        fixedWidthResizing_ ? SetFixedWidth(Max(dragSize.x_, resizeBorderSize.x_)) : SetWidth(dragSize.x_);
        break;

    case DRAG_RESIZE_BOTTOMRIGHT:
        dragSize = dragBeginSize_ + delta;
        fixedWidthResizing_ ? SetFixedWidth(Max(dragSize.x_, resizeBorderSize.x_)) : SetWidth(dragSize.x_);
        fixedHeightResizing_ ? SetFixedHeight(Max(dragSize.y_, resizeBorderSize.y_)) : SetHeight(dragSize.y_);
        break;

    case DRAG_RESIZE_BOTTOM:
        dragSize = IntVector2(dragBeginSize_.x_, dragBeginSize_.y_ + delta.y_);
        fixedHeightResizing_ ? SetFixedHeight(Max(dragSize.y_, resizeBorderSize.y_)) : SetHeight(dragSize.y_);
        break;

    case DRAG_RESIZE_BOTTOMLEFT:
        SetPosition(Clamp(dragBeginPosition_.x_ + delta.x_, position.x_ - (maxSize.x_ - size.x_),
            position.x_ + (size.x_ - effectiveMinSize.x_)), dragBeginPosition_.y_);
        dragSize = IntVector2(dragBeginSize_.x_ - delta.x_, dragBeginSize_.y_ + delta.y_);
        fixedWidthResizing_ ? SetFixedWidth(Max(dragSize.x_, resizeBorderSize.x_)) : SetWidth(dragSize.x_);
        fixedHeightResizing_ ? SetFixedHeight(Max(dragSize.y_, resizeBorderSize.y_)) : SetHeight(dragSize.y_);
        break;

    case DRAG_RESIZE_LEFT:
        SetPosition(Clamp(dragBeginPosition_.x_ + delta.x_, position.x_ - (maxSize.x_ - size.x_),
            position.x_ + (size.x_ - effectiveMinSize.x_)), dragBeginPosition_.y_);
        dragSize = IntVector2(dragBeginSize_.x_ - delta.x_, dragBeginSize_.y_);
        fixedWidthResizing_ ? SetFixedWidth(Max(dragSize.x_, resizeBorderSize.x_)) : SetWidth(dragSize.x_);
        break;

    default:
        break;
    }

    ValidatePosition();
    SetCursorShape(dragMode_, cursor);
}

void Window::OnDragEnd(const IntVector2& position, const IntVector2& screenPosition, int dragButtons, int buttons, Cursor* cursor)
{
    UIElement::OnDragEnd(position, screenPosition, dragButtons, buttons, cursor);

    dragMode_ = DRAG_NONE;
}

void Window::OnDragCancel(const IntVector2& position, const IntVector2& screenPosition, int dragButtons, int buttons,
    Cursor* cursor)
{
    UIElement::OnDragCancel(position, screenPosition, dragButtons, buttons, cursor);

    if (dragButtons == MOUSEB_LEFT && dragMode_ != DRAG_NONE)
    {
        dragMode_ = DRAG_NONE;
        SetPosition(dragBeginPosition_);
        SetSize(dragBeginSize_);
    }
}

void Window::SetMovable(bool enable)
{
    movable_ = enable;
}

void Window::SetResizable(bool enable)
{
    resizable_ = enable;
}

void Window::SetFixedWidthResizing(bool enable)
{
    fixedWidthResizing_ = enable;
}

void Window::SetFixedHeightResizing(bool enable)
{
    fixedHeightResizing_ = enable;
}

void Window::SetResizeBorder(const IntRect& rect)
{
    resizeBorder_.left_ = Max(rect.left_, 0);
    resizeBorder_.top_ = Max(rect.top_, 0);
    resizeBorder_.right_ = Max(rect.right_, 0);
    resizeBorder_.bottom_ = Max(rect.bottom_, 0);
}

void Window::SetModal(bool modal)
{
    auto* ui = GetSubsystem<UI>();
    // Can be null at exit time; no-op in that case
    if (!ui)
        return;

    if (ui->SetModalElement(this, modal))
    {
        modal_ = modal;

        using namespace ModalChanged;

        VariantMap& eventData = GetEventDataMap();
        eventData[P_ELEMENT] = this;
        eventData[P_MODAL] = modal;
        SendEvent(E_MODALCHANGED, eventData);
    }
}

void Window::SetModalShadeColor(const Color& color)
{
    modalShadeColor_ = color;
}

void Window::SetModalFrameColor(const Color& color)
{
    modalFrameColor_ = color;
}

void Window::SetModalFrameSize(const IntVector2& size)
{
    modalFrameSize_ = size;
}

void Window::SetModalAutoDismiss(bool enable)
{
    modalAutoDismiss_ = enable;
}

WindowDragMode Window::GetDragMode(const IntVector2& position) const
{
    WindowDragMode mode = DRAG_NONE;

    // Top row
    if (position.y_ < resizeBorder_.top_)
    {
        if (movable_)
            mode = DRAG_MOVE;
        if (resizable_)
        {
            mode = DRAG_RESIZE_TOP;
            if (position.x_ < resizeBorder_.left_)
                mode = DRAG_RESIZE_TOPLEFT;
            if (position.x_ >= GetWidth() - resizeBorder_.right_)
                mode = DRAG_RESIZE_TOPRIGHT;
        }
    }
    // Bottom row
    else if (position.y_ >= GetHeight() - resizeBorder_.bottom_)
    {
        if (movable_)
            mode = DRAG_MOVE;
        if (resizable_)
        {
            mode = DRAG_RESIZE_BOTTOM;
            if (position.x_ < resizeBorder_.left_)
                mode = DRAG_RESIZE_BOTTOMLEFT;
            if (position.x_ >= GetWidth() - resizeBorder_.right_)
                mode = DRAG_RESIZE_BOTTOMRIGHT;
        }
    }
    // Middle
    else
    {
        if (movable_)
            mode = DRAG_MOVE;
        if (resizable_)
        {
            if (position.x_ < resizeBorder_.left_)
                mode = DRAG_RESIZE_LEFT;
            if (position.x_ >= GetWidth() - resizeBorder_.right_)
                mode = DRAG_RESIZE_RIGHT;
        }
    }

    return mode;
}

void Window::SetCursorShape(WindowDragMode mode, Cursor* cursor) const
{
    CursorShape shape = CS_NORMAL;

    switch (mode)
    {
    case DRAG_RESIZE_TOP:
    case DRAG_RESIZE_BOTTOM:
        shape = CS_RESIZEVERTICAL;
        break;

    case DRAG_RESIZE_LEFT:
    case DRAG_RESIZE_RIGHT:
        shape = CS_RESIZEHORIZONTAL;
        break;

    case DRAG_RESIZE_TOPRIGHT:
    case DRAG_RESIZE_BOTTOMLEFT:
        shape = CS_RESIZEDIAGONAL_TOPRIGHT;
        break;

    case DRAG_RESIZE_TOPLEFT:
    case DRAG_RESIZE_BOTTOMRIGHT:
        shape = CS_RESIZEDIAGONAL_TOPLEFT;
        break;

    default:
        break;
    }

    if (cursor)
        cursor->SetShape(shape);
}

void Window::ValidatePosition()
{
    // Check that window does not go more than halfway outside its parent in either dimension
    if (!parent_)
        return;

    const IntVector2& parentSize = parent_->GetSize();
    IntVector2 position = GetPosition();
    IntVector2 halfSize = GetSize() / 2;

    position.x_ = Clamp(position.x_, -halfSize.x_, parentSize.x_ - halfSize.x_);
    position.y_ = Clamp(position.y_, -halfSize.y_, parentSize.y_ - halfSize.y_);

    SetPosition(position);
}

bool Window::CheckAlignment() const
{
    // Only top left-alignment is supported for move and resize
    if (GetHorizontalAlignment() == HA_LEFT && GetVerticalAlignment() == VA_TOP)
        return true;
    else
        return false;
}

}
>>>>>>> 6296d22e
<|MERGE_RESOLUTION|>--- conflicted
+++ resolved
@@ -1,433 +1,3 @@
-<<<<<<< HEAD
-//
-// Copyright (c) 2008-2019 the Urho3D project.
-//
-// Permission is hereby granted, free of charge, to any person obtaining a copy
-// of this software and associated documentation files (the "Software"), to deal
-// in the Software without restriction, including without limitation the rights
-// to use, copy, modify, merge, publish, distribute, sublicense, and/or sell
-// copies of the Software, and to permit persons to whom the Software is
-// furnished to do so, subject to the following conditions:
-//
-// The above copyright notice and this permission notice shall be included in
-// all copies or substantial portions of the Software.
-//
-// THE SOFTWARE IS PROVIDED "AS IS", WITHOUT WARRANTY OF ANY KIND, EXPRESS OR
-// IMPLIED, INCLUDING BUT NOT LIMITED TO THE WARRANTIES OF MERCHANTABILITY,
-// FITNESS FOR A PARTICULAR PURPOSE AND NONINFRINGEMENT. IN NO EVENT SHALL THE
-// AUTHORS OR COPYRIGHT HOLDERS BE LIABLE FOR ANY CLAIM, DAMAGES OR OTHER
-// LIABILITY, WHETHER IN AN ACTION OF CONTRACT, TORT OR OTHERWISE, ARISING FROM,
-// OUT OF OR IN CONNECTION WITH THE SOFTWARE OR THE USE OR OTHER DEALINGS IN
-// THE SOFTWARE.
-//
-
-#include "../Precompiled.h"
-
-#include "../Core/Context.h"
-#include "../Input/InputEvents.h"
-#include "../UI/Cursor.h"
-#include "../UI/UI.h"
-#include "../UI/UIEvents.h"
-#include "../UI/Window.h"
-
-#include "../DebugNew.h"
-
-namespace Urho3D
-{
-
-static const int DEFAULT_RESIZE_BORDER = 4;
-
-extern const char* UI_CATEGORY;
-
-Window::Window(Context* context) :
-    BorderImage(context),
-    movable_(false),
-    resizable_(false),
-    fixedWidthResizing_(false),
-    fixedHeightResizing_(false),
-    resizeBorder_(DEFAULT_RESIZE_BORDER, DEFAULT_RESIZE_BORDER, DEFAULT_RESIZE_BORDER, DEFAULT_RESIZE_BORDER),
-    dragMode_(DRAG_NONE),
-    modal_(false),
-    modalAutoDismiss_(true),
-    modalShadeColor_(Color::TRANSPARENT_BLACK),
-    modalFrameColor_(Color::TRANSPARENT_BLACK),
-    modalFrameSize_(IntVector2::ZERO)
-{
-    bringToFront_ = true;
-    clipChildren_ = true;
-    SetEnabled(true);
-}
-
-Window::~Window() = default;
-
-void Window::RegisterObject(Context* context)
-{
-    context->RegisterFactory<Window>(UI_CATEGORY);
-
-    URHO3D_COPY_BASE_ATTRIBUTES(BorderImage);
-    URHO3D_UPDATE_ATTRIBUTE_DEFAULT_VALUE("Bring To Front", true);
-    URHO3D_UPDATE_ATTRIBUTE_DEFAULT_VALUE("Clip Children", true);
-    URHO3D_UPDATE_ATTRIBUTE_DEFAULT_VALUE("Is Enabled", true);
-    URHO3D_ACCESSOR_ATTRIBUTE("Resize Border", GetResizeBorder, SetResizeBorder, IntRect, IntRect(DEFAULT_RESIZE_BORDER, \
-        DEFAULT_RESIZE_BORDER, DEFAULT_RESIZE_BORDER, DEFAULT_RESIZE_BORDER), AM_FILE);
-    URHO3D_ACCESSOR_ATTRIBUTE("Is Movable", IsMovable, SetMovable, bool, false, AM_FILE);
-    URHO3D_ACCESSOR_ATTRIBUTE("Is Resizable", IsResizable, SetResizable, bool, false, AM_FILE);
-    URHO3D_ACCESSOR_ATTRIBUTE("Fixed Width Resizing", GetFixedWidthResizing, SetFixedWidthResizing, bool, false, AM_FILE);
-    URHO3D_ACCESSOR_ATTRIBUTE("Fixed Height Resizing", GetFixedHeightResizing, SetFixedHeightResizing, bool, false, AM_FILE);
-    URHO3D_ACCESSOR_ATTRIBUTE("Is Modal", IsModal, SetModal, bool, false, AM_FILE | AM_NOEDIT);
-    URHO3D_ACCESSOR_ATTRIBUTE("Modal Shade Color", GetModalShadeColor, SetModalShadeColor, Color, Color::TRANSPARENT_BLACK, AM_FILE);
-    URHO3D_ACCESSOR_ATTRIBUTE("Modal Frame Color", GetModalFrameColor, SetModalFrameColor, Color, Color::TRANSPARENT_BLACK, AM_FILE);
-    URHO3D_ACCESSOR_ATTRIBUTE("Modal Frame Size", GetModalFrameSize, SetModalFrameSize, IntVector2, IntVector2::ZERO, AM_FILE);
-    // Modal auto dismiss is purposefully not an attribute, as using it can make the editor lock up.
-    // Instead it should be set false in code when needed
-}
-
-void Window::GetBatches(ea::vector<UIBatch>& batches, ea::vector<float>& vertexData, const IntRect& currentScissor)
-{
-    if (modal_)
-    {
-        // Modal shade
-        if (modalShadeColor_ != Color::TRANSPARENT_BLACK)
-        {
-            UIElement* rootElement = GetRoot();
-            const IntVector2& rootSize = rootElement->GetSize();
-            UIBatch batch(rootElement, BLEND_ALPHA, IntRect(0, 0, rootSize.x_, rootSize.y_), nullptr, &vertexData);
-            batch.SetColor(modalShadeColor_);
-            batch.AddQuad(0, 0, rootSize.x_, rootSize.y_, 0, 0);
-            UIBatch::AddOrMerge(batch, batches);
-        }
-
-        // Modal frame
-        if (modalFrameColor_ != Color::TRANSPARENT_BLACK && modalFrameSize_ != IntVector2::ZERO)
-        {
-            UIBatch batch(this, BLEND_ALPHA, currentScissor, nullptr, &vertexData);
-            int x = GetIndentWidth();
-            IntVector2 size = GetSize();
-            size.x_ -= x;
-            batch.SetColor(modalFrameColor_);
-            batch.AddQuad(x - modalFrameSize_.x_, -modalFrameSize_.y_, size.x_ + 2 * modalFrameSize_.x_,
-                size.y_ + 2 * modalFrameSize_.y_, 0, 0);
-            UIBatch::AddOrMerge(batch, batches);
-        }
-    }
-
-    BorderImage::GetBatches(batches, vertexData, currentScissor);
-}
-
-void Window::OnHover(const IntVector2& position, const IntVector2& screenPosition, int buttons, int qualifiers, Cursor* cursor)
-{
-    UIElement::OnHover(position, screenPosition, buttons, qualifiers, cursor);
-
-    if (dragMode_ == DRAG_NONE)
-    {
-        WindowDragMode mode = GetDragMode(position);
-        SetCursorShape(mode, cursor);
-    }
-    else
-        SetCursorShape(dragMode_, cursor);
-}
-
-void Window::OnDragBegin(const IntVector2& position, const IntVector2& screenPosition, int buttons, int qualifiers, Cursor* cursor)
-{
-    UIElement::OnDragBegin(position, screenPosition, buttons, qualifiers, cursor);
-
-    if (buttons != MOUSEB_LEFT || !CheckAlignment())
-    {
-        dragMode_ = DRAG_NONE;
-        return;
-    }
-
-    dragBeginCursor_ = screenPosition;
-    dragBeginPosition_ = GetPosition();
-    dragBeginSize_ = GetSize();
-    dragMode_ = GetDragMode(position);
-    SetCursorShape(dragMode_, cursor);
-}
-
-void Window::OnDragMove(const IntVector2& /*position*/, const IntVector2& screenPosition, const IntVector2& /*deltaPos*/,
-    int /*buttons*/, int /*qualifiers*/, Cursor* cursor)
-{
-    if (dragMode_ == DRAG_NONE)
-        return;
-
-    IntVector2 delta = screenPosition - dragBeginCursor_;
-    IntVector2 dragSize;
-    IntVector2 resizeBorderSize(resizeBorder_.left_ + resizeBorder_.right_, resizeBorder_.top_ + resizeBorder_.bottom_);
-
-    const IntVector2& position = GetPosition();
-    const IntVector2& size = GetSize();
-    // Use GetEffectiveMinSize() instead of GetMinSize() to prevent windows moving once the effective minimum size is reached
-    const IntVector2 effectiveMinSize = GetEffectiveMinSize();
-    const IntVector2& maxSize = GetMaxSize();
-
-    switch (dragMode_)
-    {
-    case DRAG_MOVE:
-        SetPosition(dragBeginPosition_ + delta);
-        break;
-
-    case DRAG_RESIZE_TOPLEFT:
-        SetPosition(Clamp(dragBeginPosition_.x_ + delta.x_, position.x_ - (maxSize.x_ - size.x_),
-            position.x_ + (size.x_ - effectiveMinSize.x_)),
-            Clamp(dragBeginPosition_.y_ + delta.y_, position.y_ - (maxSize.y_ - size.y_),
-                position.y_ + (size.y_ - effectiveMinSize.y_)));
-        dragSize = dragBeginSize_ - delta;
-        fixedWidthResizing_ ? SetFixedWidth(Max(dragSize.x_, resizeBorderSize.x_)) : SetWidth(dragSize.x_);
-        fixedHeightResizing_ ? SetFixedHeight(Max(dragSize.y_, resizeBorderSize.y_)) : SetHeight(dragSize.y_);
-        break;
-
-    case DRAG_RESIZE_TOP:
-        SetPosition(dragBeginPosition_.x_, Clamp(dragBeginPosition_.y_ + delta.y_, position.y_ - (maxSize.y_ - size.y_),
-            position.y_ + (size.y_ - effectiveMinSize.y_)));
-        dragSize = IntVector2(dragBeginSize_.x_, dragBeginSize_.y_ - delta.y_);
-        fixedHeightResizing_ ? SetFixedHeight(Max(dragSize.y_, resizeBorderSize.y_)) : SetHeight(dragSize.y_);
-        break;
-
-    case DRAG_RESIZE_TOPRIGHT:
-        SetPosition(dragBeginPosition_.x_, Clamp(dragBeginPosition_.y_ + delta.y_, position.y_ - (maxSize.y_ - size.y_),
-            position.y_ + (size.y_ - effectiveMinSize.y_)));
-        dragSize = IntVector2(dragBeginSize_.x_ + delta.x_, dragBeginSize_.y_ - delta.y_);
-        fixedWidthResizing_ ? SetFixedWidth(Max(dragSize.x_, resizeBorderSize.x_)) : SetWidth(dragSize.x_);
-        fixedHeightResizing_ ? SetFixedHeight(Max(dragSize.y_, resizeBorderSize.y_)) : SetHeight(dragSize.y_);
-        break;
-
-    case DRAG_RESIZE_RIGHT:
-        dragSize = IntVector2(dragBeginSize_.x_ + delta.x_, dragBeginSize_.y_);
-        fixedWidthResizing_ ? SetFixedWidth(Max(dragSize.x_, resizeBorderSize.x_)) : SetWidth(dragSize.x_);
-        break;
-
-    case DRAG_RESIZE_BOTTOMRIGHT:
-        dragSize = dragBeginSize_ + delta;
-        fixedWidthResizing_ ? SetFixedWidth(Max(dragSize.x_, resizeBorderSize.x_)) : SetWidth(dragSize.x_);
-        fixedHeightResizing_ ? SetFixedHeight(Max(dragSize.y_, resizeBorderSize.y_)) : SetHeight(dragSize.y_);
-        break;
-
-    case DRAG_RESIZE_BOTTOM:
-        dragSize = IntVector2(dragBeginSize_.x_, dragBeginSize_.y_ + delta.y_);
-        fixedHeightResizing_ ? SetFixedHeight(Max(dragSize.y_, resizeBorderSize.y_)) : SetHeight(dragSize.y_);
-        break;
-
-    case DRAG_RESIZE_BOTTOMLEFT:
-        SetPosition(Clamp(dragBeginPosition_.x_ + delta.x_, position.x_ - (maxSize.x_ - size.x_),
-            position.x_ + (size.x_ - effectiveMinSize.x_)), dragBeginPosition_.y_);
-        dragSize = IntVector2(dragBeginSize_.x_ - delta.x_, dragBeginSize_.y_ + delta.y_);
-        fixedWidthResizing_ ? SetFixedWidth(Max(dragSize.x_, resizeBorderSize.x_)) : SetWidth(dragSize.x_);
-        fixedHeightResizing_ ? SetFixedHeight(Max(dragSize.y_, resizeBorderSize.y_)) : SetHeight(dragSize.y_);
-        break;
-
-    case DRAG_RESIZE_LEFT:
-        SetPosition(Clamp(dragBeginPosition_.x_ + delta.x_, position.x_ - (maxSize.x_ - size.x_),
-            position.x_ + (size.x_ - effectiveMinSize.x_)), dragBeginPosition_.y_);
-        dragSize = IntVector2(dragBeginSize_.x_ - delta.x_, dragBeginSize_.y_);
-        fixedWidthResizing_ ? SetFixedWidth(Max(dragSize.x_, resizeBorderSize.x_)) : SetWidth(dragSize.x_);
-        break;
-
-    default:
-        break;
-    }
-
-    ValidatePosition();
-    SetCursorShape(dragMode_, cursor);
-}
-
-void Window::OnDragEnd(const IntVector2& position, const IntVector2& screenPosition, int dragButtons, int buttons, Cursor* cursor)
-{
-    UIElement::OnDragEnd(position, screenPosition, dragButtons, buttons, cursor);
-
-    dragMode_ = DRAG_NONE;
-}
-
-void Window::OnDragCancel(const IntVector2& position, const IntVector2& screenPosition, int dragButtons, int buttons,
-    Cursor* cursor)
-{
-    UIElement::OnDragCancel(position, screenPosition, dragButtons, buttons, cursor);
-
-    if (dragButtons == MOUSEB_LEFT && dragMode_ != DRAG_NONE)
-    {
-        dragMode_ = DRAG_NONE;
-        SetPosition(dragBeginPosition_);
-        SetSize(dragBeginSize_);
-    }
-}
-
-void Window::SetMovable(bool enable)
-{
-    movable_ = enable;
-}
-
-void Window::SetResizable(bool enable)
-{
-    resizable_ = enable;
-}
-
-void Window::SetFixedWidthResizing(bool enable)
-{
-    fixedWidthResizing_ = enable;
-}
-
-void Window::SetFixedHeightResizing(bool enable)
-{
-    fixedHeightResizing_ = enable;
-}
-
-void Window::SetResizeBorder(const IntRect& rect)
-{
-    resizeBorder_.left_ = Max(rect.left_, 0);
-    resizeBorder_.top_ = Max(rect.top_, 0);
-    resizeBorder_.right_ = Max(rect.right_, 0);
-    resizeBorder_.bottom_ = Max(rect.bottom_, 0);
-}
-
-void Window::SetModal(bool modal)
-{
-    auto* ui = GetSubsystem<UI>();
-    // Can be null at exit time; no-op in that case
-    if (!ui)
-        return;
-
-    if (ui->SetModalElement(this, modal))
-    {
-        modal_ = modal;
-
-        using namespace ModalChanged;
-
-        VariantMap& eventData = GetEventDataMap();
-        eventData[P_ELEMENT] = this;
-        eventData[P_MODAL] = modal;
-        SendEvent(E_MODALCHANGED, eventData);
-    }
-}
-
-void Window::SetModalShadeColor(const Color& color)
-{
-    modalShadeColor_ = color;
-}
-
-void Window::SetModalFrameColor(const Color& color)
-{
-    modalFrameColor_ = color;
-}
-
-void Window::SetModalFrameSize(const IntVector2& size)
-{
-    modalFrameSize_ = size;
-}
-
-void Window::SetModalAutoDismiss(bool enable)
-{
-    modalAutoDismiss_ = enable;
-}
-
-WindowDragMode Window::GetDragMode(const IntVector2& position) const
-{
-    WindowDragMode mode = DRAG_NONE;
-
-    // Top row
-    if (position.y_ < resizeBorder_.top_)
-    {
-        if (movable_)
-            mode = DRAG_MOVE;
-        if (resizable_)
-        {
-            mode = DRAG_RESIZE_TOP;
-            if (position.x_ < resizeBorder_.left_)
-                mode = DRAG_RESIZE_TOPLEFT;
-            if (position.x_ >= GetWidth() - resizeBorder_.right_)
-                mode = DRAG_RESIZE_TOPRIGHT;
-        }
-    }
-    // Bottom row
-    else if (position.y_ >= GetHeight() - resizeBorder_.bottom_)
-    {
-        if (movable_)
-            mode = DRAG_MOVE;
-        if (resizable_)
-        {
-            mode = DRAG_RESIZE_BOTTOM;
-            if (position.x_ < resizeBorder_.left_)
-                mode = DRAG_RESIZE_BOTTOMLEFT;
-            if (position.x_ >= GetWidth() - resizeBorder_.right_)
-                mode = DRAG_RESIZE_BOTTOMRIGHT;
-        }
-    }
-    // Middle
-    else
-    {
-        if (movable_)
-            mode = DRAG_MOVE;
-        if (resizable_)
-        {
-            if (position.x_ < resizeBorder_.left_)
-                mode = DRAG_RESIZE_LEFT;
-            if (position.x_ >= GetWidth() - resizeBorder_.right_)
-                mode = DRAG_RESIZE_RIGHT;
-        }
-    }
-
-    return mode;
-}
-
-void Window::SetCursorShape(WindowDragMode mode, Cursor* cursor) const
-{
-    CursorShape shape = CS_NORMAL;
-
-    switch (mode)
-    {
-    case DRAG_RESIZE_TOP:
-    case DRAG_RESIZE_BOTTOM:
-        shape = CS_RESIZEVERTICAL;
-        break;
-
-    case DRAG_RESIZE_LEFT:
-    case DRAG_RESIZE_RIGHT:
-        shape = CS_RESIZEHORIZONTAL;
-        break;
-
-    case DRAG_RESIZE_TOPRIGHT:
-    case DRAG_RESIZE_BOTTOMLEFT:
-        shape = CS_RESIZEDIAGONAL_TOPRIGHT;
-        break;
-
-    case DRAG_RESIZE_TOPLEFT:
-    case DRAG_RESIZE_BOTTOMRIGHT:
-        shape = CS_RESIZEDIAGONAL_TOPLEFT;
-        break;
-
-    default:
-        break;
-    }
-
-    if (cursor)
-        cursor->SetShape(shape);
-}
-
-void Window::ValidatePosition()
-{
-    // Check that window does not go more than halfway outside its parent in either dimension
-    if (!parent_)
-        return;
-
-    const IntVector2& parentSize = parent_->GetSize();
-    IntVector2 position = GetPosition();
-    IntVector2 halfSize = GetSize() / 2;
-
-    position.x_ = Clamp(position.x_, -halfSize.x_, parentSize.x_ - halfSize.x_);
-    position.y_ = Clamp(position.y_, -halfSize.y_, parentSize.y_ - halfSize.y_);
-
-    SetPosition(position);
-}
-
-bool Window::CheckAlignment() const
-{
-    // Only top left-alignment is supported for move and resize
-    if (GetHorizontalAlignment() == HA_LEFT && GetVerticalAlignment() == VA_TOP)
-        return true;
-    else
-        return false;
-}
-
-}
-=======
 //
 // Copyright (c) 2008-2020 the Urho3D project.
 //
@@ -511,7 +81,7 @@
     // Instead it should be set false in code when needed
 }
 
-void Window::GetBatches(PODVector<UIBatch>& batches, PODVector<float>& vertexData, const IntRect& currentScissor)
+void Window::GetBatches(ea::vector<UIBatch>& batches, ea::vector<float>& vertexData, const IntRect& currentScissor)
 {
     if (modal_)
     {
@@ -855,5 +425,4 @@
         return false;
 }
 
-}
->>>>>>> 6296d22e
+}