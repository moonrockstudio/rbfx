--- conflicted
+++ resolved
@@ -1,801 +1,3 @@
-<<<<<<< HEAD
-//
-// Copyright (c) 2008-2019 the Urho3D project.
-//
-// Permission is hereby granted, free of charge, to any person obtaining a copy
-// of this software and associated documentation files (the "Software"), to deal
-// in the Software without restriction, including without limitation the rights
-// to use, copy, modify, merge, publish, distribute, sublicense, and/or sell
-// copies of the Software, and to permit persons to whom the Software is
-// furnished to do so, subject to the following conditions:addmember
-//
-// The above copyright notice and this permission notice shall be included in
-// all copies or substantial portions of the Software.
-//
-// THE SOFTWARE IS PROVIDED "AS IS", WITHOUT WARRANTY OF ANY KIND, EXPRESS OR
-// IMPLIED, INCLUDING BUT NOT LIMITED TO THE WARRANTIES OF MERCHANTABILITY,
-// FITNESS FOR A PARTICULAR PURPOSE AND NONINFRINGEMENT. IN NO EVENT SHALL THE
-// AUTHORS OR COPYRIGHT HOLDERS BE LIABLE FOR ANY CLAIM, DAMAGES OR OTHER
-// LIABILITY, WHETHER IN AN ACTION OF CONTRACT, TORT OR OTHERWISE, ARISING FROM,
-// OUT OF OR IN CONNECTION WITH THE SOFTWARE OR THE USE OR OTHER DEALINGS IN
-// THE SOFTWARE.
-//
-
-#include "../Precompiled.h"
-
-#include "../Core/Context.h"
-#include "../Core/StringUtils.h"
-#include "../IO/Log.h"
-#include "../Scene/Serializable.h"
-#include "../Resource/JSONValue.h"
-
-#include "../DebugNew.h"
-
-namespace Urho3D
-{
-
-static const char* valueTypeNames[] =
-{
-    "Null",
-    "Bool",
-    "Number",
-    "String",
-    "Array",
-    "Object",
-    nullptr
-};
-
-static const char* numberTypeNames[] =
-{
-    "NaN",
-    "Int",
-    "Unsigned",
-    "Real",
-    nullptr
-};
-
-const JSONValue JSONValue::EMPTY;
-const JSONArray JSONValue::emptyArray { };
-const JSONObject JSONValue::emptyObject;
-
-JSONValue& JSONValue::operator =(bool rhs)
-{
-    SetType(JSON_BOOL);
-    boolValue_ = rhs;
-
-    return *this;
-}
-
-JSONValue& JSONValue::operator =(int rhs)
-{
-    SetType(JSON_NUMBER, JSONNT_INT);
-    numberValue_ = rhs;
-
-    return *this;
-}
-
-JSONValue& JSONValue::operator =(unsigned rhs)
-{
-    SetType(JSON_NUMBER, JSONNT_UINT);
-    numberValue_ = rhs;
-
-    return *this;
-}
-
-JSONValue& JSONValue::operator =(float rhs)
-{
-    SetType(JSON_NUMBER, JSONNT_FLOAT_DOUBLE);
-    numberValue_ = rhs;
-
-    return *this;
-}
-
-JSONValue& JSONValue::operator =(double rhs)
-{
-    SetType(JSON_NUMBER, JSONNT_FLOAT_DOUBLE);
-    numberValue_ = rhs;
-
-    return *this;
-}
-
-JSONValue& JSONValue::operator =(const ea::string& rhs)
-{
-    SetType(JSON_STRING);
-    *stringValue_ = rhs;
-
-    return *this;
-}
-
-JSONValue& JSONValue::operator =(const char* rhs)
-{
-    SetType(JSON_STRING);
-    *stringValue_ = rhs;
-
-    return *this;
-}
-
-JSONValue& JSONValue::operator =(const JSONArray& rhs)
-{
-    SetType(JSON_ARRAY);
-    *arrayValue_ = rhs;
-
-    return *this;
-}
-
-JSONValue& JSONValue::operator =(const JSONObject& rhs)
-{
-    SetType(JSON_OBJECT);
-    *objectValue_ = rhs;
-
-    return *this;
-}
-
-JSONValue& JSONValue::operator =(const JSONValue& rhs)
-{
-    if (this == &rhs)
-        return *this;
-
-    SetType(rhs.GetValueType(), rhs.GetNumberType());
-
-    switch (GetValueType())
-    {
-    case JSON_BOOL:
-        boolValue_ = rhs.boolValue_;
-        break;
-
-    case JSON_NUMBER:
-        numberValue_ = rhs.numberValue_;
-        break;
-
-    case JSON_STRING:
-        *stringValue_ = *rhs.stringValue_;
-        break;
-
-    case JSON_ARRAY:
-        *arrayValue_ = *rhs.arrayValue_;
-        break;
-
-    case JSON_OBJECT:
-        *objectValue_ = *rhs.objectValue_;
-
-    default:
-        break;
-    }
-
-    return *this;
-}
-
-JSONValue& JSONValue::operator=(JSONValue && rhs)
-{
-    assert(this != &rhs);
-
-    SetType(rhs.GetValueType(), rhs.GetNumberType());
-
-    switch (GetValueType())
-    {
-    case JSON_BOOL:
-        boolValue_ = rhs.boolValue_;
-        break;
-
-    case JSON_NUMBER:
-        numberValue_ = rhs.numberValue_;
-        break;
-
-    case JSON_STRING:
-        *stringValue_ = std::move(*rhs.stringValue_);
-        break;
-
-    case JSON_ARRAY:
-        *arrayValue_ = std::move(*rhs.arrayValue_);
-        break;
-
-    case JSON_OBJECT:
-        *objectValue_ = std::move(*rhs.objectValue_);
-
-    default:
-        break;
-    }
-
-    return *this;
-}
-
-bool JSONValue::operator ==(const JSONValue& rhs) const
-{
-    // Value type without number type is checked. JSON does not make a distinction between number types. It is possible
-    // that we serialized number (for example `1`) as unsigned integer. It will not necessarily be unserialized as same
-    // number type. Number value equality check below will make sure numbers match anyway.
-    if (GetValueType() != rhs.GetValueType())
-        return false;
-
-    switch (GetValueType())
-    {
-    case JSON_BOOL:
-        return boolValue_ == rhs.boolValue_;
-
-    case JSON_NUMBER:
-        return numberValue_ == rhs.numberValue_;
-
-    case JSON_STRING:
-        return *stringValue_ == *rhs.stringValue_;
-
-    case JSON_ARRAY:
-        return *arrayValue_ == *rhs.arrayValue_;
-
-    case JSON_OBJECT:
-        return *objectValue_ == *rhs.objectValue_;
-
-    default:
-        break;
-    }
-
-    return false;
-}
-
-bool JSONValue::operator !=(const JSONValue& rhs) const
-{
-    return !operator ==(rhs);
-}
-
-JSONValueType JSONValue::GetValueType() const
-{
-    return (JSONValueType)(type_ >> 16u);
-}
-
-JSONNumberType JSONValue::GetNumberType() const
-{
-    return (JSONNumberType)(type_ & 0xffffu);
-}
-
-ea::string JSONValue::GetValueTypeName() const
-{
-    return GetValueTypeName(GetValueType());
-}
-
-ea::string JSONValue::GetNumberTypeName() const
-{
-    return GetNumberTypeName(GetNumberType());
-}
-
-JSONValue& JSONValue::operator [](unsigned index)
-{
-    // Convert to array type
-    SetType(JSON_ARRAY);
-
-    return (*arrayValue_)[index];
-}
-
-const JSONValue& JSONValue::operator [](unsigned index) const
-{
-    if (GetValueType() != JSON_ARRAY)
-        return EMPTY;
-
-    return (*arrayValue_)[index];
-}
-
-void JSONValue::Push(JSONValue value)
-{
-    // Convert to array type
-    SetType(JSON_ARRAY);
-
-    arrayValue_->push_back(std::move(value));
-}
-
-void JSONValue::Pop()
-{
-    if (GetValueType() != JSON_ARRAY)
-        return;
-
-    arrayValue_->pop_back();
-}
-
-void JSONValue::Insert(unsigned pos, JSONValue value)
-{
-    if (GetValueType() != JSON_ARRAY)
-        return;
-
-    arrayValue_->insert(arrayValue_->begin() + pos, std::move(value));
-}
-
-void JSONValue::Erase(unsigned pos, unsigned length)
-{
-    if (GetValueType() != JSON_ARRAY)
-        return;
-
-    arrayValue_->erase(arrayValue_->begin() + pos, arrayValue_->begin() + pos + length);
-}
-
-void JSONValue::Resize(unsigned newSize)
-{
-    // Convert to array type
-    SetType(JSON_ARRAY);
-
-    arrayValue_->resize(newSize);
-}
-
-unsigned JSONValue::Size() const
-{
-    if (GetValueType() == JSON_ARRAY)
-        return arrayValue_->size();
-    else if (GetValueType() == JSON_OBJECT)
-        return objectValue_->size();
-
-    return 0;
-}
-
-JSONValue& JSONValue::operator [](const ea::string& key)
-{
-    // Convert to object type
-    SetType(JSON_OBJECT);
-
-    return (*objectValue_)[key];
-}
-
-const JSONValue& JSONValue::operator [](const ea::string& key) const
-{
-    if (GetValueType() != JSON_OBJECT)
-        return EMPTY;
-
-    return (*objectValue_)[key];
-}
-
-void JSONValue::Set(const ea::string& key, JSONValue value)
-{
-    // Convert to object type
-    SetType(JSON_OBJECT);
-
-    (*objectValue_)[key] = std::move(value);
-}
-
-const JSONValue& JSONValue::Get(const ea::string& key) const
-{
-    if (GetValueType() != JSON_OBJECT)
-        return EMPTY;
-
-    auto i = objectValue_->find(key);
-    if (i == objectValue_->end())
-        return EMPTY;
-
-    return i->second;
-}
-
-const JSONValue& JSONValue::Get(int index) const
-{
-    if (GetValueType() != JSON_ARRAY)
-        return EMPTY;
-
-    if (index < 0 || index >= arrayValue_->size())
-        return EMPTY;
-
-    return arrayValue_->at(index);
-}
-
-bool JSONValue::Erase(const ea::string& key)
-{
-    if (GetValueType() != JSON_OBJECT)
-        return false;
-
-    return objectValue_->erase(key);
-}
-
-bool JSONValue::Contains(const ea::string& key) const
-{
-    if  (GetValueType() != JSON_OBJECT)
-        return false;
-
-    return objectValue_->contains(key);
-}
-
-void JSONValue::Clear()
-{
-    if (GetValueType() == JSON_ARRAY)
-        arrayValue_->clear();
-    else if (GetValueType() == JSON_OBJECT)
-        objectValue_->clear();
-}
-
-void JSONValue::SetType(JSONValueType valueType, JSONNumberType numberType)
-{
-    int type = valueType << 16u | numberType;
-    if (type == type_)
-        return;
-
-    switch (GetValueType())
-    {
-    case JSON_STRING:
-        delete stringValue_;
-        break;
-
-    case JSON_ARRAY:
-        delete arrayValue_;
-        break;
-
-    case JSON_OBJECT:
-        delete objectValue_;
-        break;
-
-    default:
-        break;
-    }
-
-    type_ = type;
-
-    switch (GetValueType())
-    {
-    case JSON_STRING:
-        stringValue_ = new ea::string();
-        break;
-
-    case JSON_ARRAY:
-        arrayValue_ = new JSONArray();
-        break;
-
-    case JSON_OBJECT:
-        objectValue_ = new JSONObject();
-        break;
-
-    default:
-        break;
-    }
-}
-
-void JSONValue::SetVariant(const Variant& variant, Context* context)
-{
-    if (!IsNull())
-    {
-        URHO3D_LOGWARNING("JsonValue is not null");
-    }
-
-    (*this)["type"] = variant.GetTypeName();
-    (*this)["value"].SetVariantValue(variant, context);
-}
-
-Variant JSONValue::GetVariant() const
-{
-    VariantType type = Variant::GetTypeFromName((*this)["type"].GetString());
-    return (*this)["value"].GetVariantValue(type);
-}
-
-void JSONValue::SetVariantValue(const Variant& variant, Context* context)
-{
-    if (!IsNull())
-    {
-        URHO3D_LOGWARNING("JsonValue is not null");
-    }
-
-    switch (variant.GetType())
-    {
-    case VAR_BOOL:
-        *this = variant.GetBool();
-        return;
-
-    case VAR_INT:
-        *this = variant.GetInt();
-        return;
-
-    case VAR_FLOAT:
-        *this = variant.GetFloat();
-        return;
-
-    case VAR_DOUBLE:
-        *this = variant.GetDouble();
-        return;
-
-    case VAR_STRING:
-        *this = variant.GetString();
-        return;
-
-    case VAR_VARIANTVECTOR:
-        SetVariantVector(variant.GetVariantVector(), context);
-        return;
-
-    case VAR_VARIANTMAP:
-        SetVariantMap(variant.GetVariantMap(), context);
-        return;
-
-    case VAR_RESOURCEREF:
-        {
-            if (!context)
-            {
-                URHO3D_LOGERROR("Context must not be null for ResourceRef");
-                return;
-            }
-
-            const ResourceRef& ref = variant.GetResourceRef();
-            *this = ea::string(context->GetTypeName(ref.type_)) + ";" + ref.name_;
-        }
-        return;
-
-    case VAR_RESOURCEREFLIST:
-        {
-            if (!context)
-            {
-                URHO3D_LOGERROR("Context must not be null for ResourceRefList");
-                return;
-            }
-
-            const ResourceRefList& refList = variant.GetResourceRefList();
-            ea::string str(context->GetTypeName(refList.type_));
-            for (unsigned i = 0; i < refList.names_.size(); ++i)
-            {
-                str += ";";
-                str += refList.names_[i];
-            }
-            *this = str;
-        }
-        return;
-
-    case VAR_STRINGVECTOR:
-        {
-            const StringVector& vector = variant.GetStringVector();
-            Resize(vector.size());
-            for (unsigned i = 0; i < vector.size(); ++i)
-                (*this)[i] = vector[i];
-        }
-        return;
-
-    case VAR_CUSTOM:
-        {
-            if (const Serializable* object = variant.GetCustom<SharedPtr<Serializable>>())
-            {
-                JSONValue value;
-                if (object->SaveJSON(value))
-                {
-                    Set("type", object->GetTypeName());
-                    Set("value", value);
-                }
-                else
-                    SetType(JSON_NULL);
-            }
-            else
-            {
-                SetType(JSON_NULL);
-                URHO3D_LOGERROR("Serialization of objects other than SharedPtr<Serializable> is not supported.");
-            }
-        }
-        return;
-
-    default:
-        *this = variant.ToString();
-    }
-}
-
-Variant JSONValue::GetVariantValue(VariantType type, Context* context) const
-{
-    Variant variant;
-    switch (type)
-    {
-    case VAR_BOOL:
-        variant = GetBool();
-        break;
-
-    case VAR_INT:
-        variant = GetInt();
-        break;
-
-    case VAR_FLOAT:
-        variant = GetFloat();
-        break;
-
-    case VAR_DOUBLE:
-        variant = GetDouble();
-        break;
-
-    case VAR_STRING:
-        variant = GetString();
-        break;
-
-    case VAR_VARIANTVECTOR:
-        variant = GetVariantVector();
-        break;
-
-    case VAR_VARIANTMAP:
-        variant = GetVariantMap();
-        break;
-
-    case VAR_RESOURCEREF:
-        {
-            ResourceRef ref;
-            ea::vector<ea::string> values = GetString().split(';');
-            if (values.size() == 2)
-            {
-                ref.type_ = values[0];
-                ref.name_ = values[1];
-            }
-            variant = ref;
-        }
-        break;
-
-    case VAR_RESOURCEREFLIST:
-        {
-            ResourceRefList refList;
-            ea::vector<ea::string> values = GetString().split(';', true);
-            if (values.size() >= 1)
-            {
-                refList.type_ = values[0];
-                refList.names_.resize(values.size() - 1);
-                for (unsigned i = 1; i < values.size(); ++i)
-                    refList.names_[i - 1] = values[i];
-            }
-            variant = refList;
-        }
-        break;
-
-    case VAR_STRINGVECTOR:
-        {
-            StringVector vector;
-            for (unsigned i = 0; i < Size(); ++i)
-                vector.push_back((*this)[i].GetString());
-            variant = vector;
-        }
-        break;
-
-    case VAR_CUSTOM:
-        {
-            if (!context)
-            {
-                URHO3D_LOGERROR("Context must not be null for SharedPtr<Serializable>");
-                break;
-            }
-
-            if (GetValueType() == JSON_NULL)
-                return Variant::EMPTY;
-
-            if (GetValueType() != JSON_OBJECT)
-            {
-                URHO3D_LOGERROR("SharedPtr<Serializable> expects json object");
-                break;
-            }
-
-            const ea::string& typeName = (*this)["type"].GetString();
-            if (!typeName.empty())
-            {
-                SharedPtr<Serializable> object;
-                object.StaticCast(context->CreateObject(typeName));
-
-                if (object.NotNull())
-                {
-                    // Restore proper refcount.
-                    if (object->LoadJSON((*this)["value"]))
-                        variant.SetCustom(object);
-                    else
-                        URHO3D_LOGERROR("Deserialization of '{}' failed", typeName);
-                }
-                else
-                    URHO3D_LOGERROR("Creation of type '{}' failed because it has no factory registered", typeName);
-            }
-            else
-                URHO3D_LOGERROR("Malformed json input: 'type' is required when deserializing an object");
-        }
-        break;
-
-    default:
-        variant.FromString(type, GetString());
-    }
-
-    return variant;
-}
-
-void JSONValue::SetVariantMap(const VariantMap& variantMap, Context* context)
-{
-    SetType(JSON_OBJECT);
-    for (auto i = variantMap.begin(); i != variantMap.end(); ++i)
-        (*this)[i->first.ToString()].SetVariant(i->second);
-}
-
-VariantMap JSONValue::GetVariantMap() const
-{
-    VariantMap variantMap;
-    if (!IsObject())
-    {
-        URHO3D_LOGERROR("JSONValue is not a object");
-        return variantMap;
-    }
-
-    for (const auto& i : *this)
-    {
-        /// \todo Ideally this should allow any strings, but for now the convention is that the keys need to be hexadecimal StringHashes
-        StringHash key(ToUInt(i.first, 16));
-        Variant variant = i.second.GetVariant();
-        variantMap[key] = variant;
-    }
-
-    return variantMap;
-}
-
-void JSONValue::SetVariantVector(const VariantVector& variantVector, Context* context)
-{
-    SetType(JSON_ARRAY);
-    arrayValue_->reserve(variantVector.size());
-    for (unsigned i = 0; i < variantVector.size(); ++i)
-    {
-        JSONValue val;
-        val.SetVariant(variantVector[i], context);
-        arrayValue_->push_back(val);
-    }
-}
-
-VariantVector JSONValue::GetVariantVector() const
-{
-    VariantVector variantVector;
-    if (!IsArray())
-    {
-        URHO3D_LOGERROR("JSONValue is not a array");
-        return variantVector;
-    }
-
-    for (unsigned i = 0; i < Size(); ++i)
-    {
-        Variant variant = (*this)[i].GetVariant();
-        variantVector.push_back(variant);
-    }
-
-    return variantVector;
-}
-
-ea::string JSONValue::GetValueTypeName(JSONValueType type)
-{
-    return valueTypeNames[type];
-}
-
-ea::string JSONValue::GetNumberTypeName(JSONNumberType type)
-{
-    return numberTypeNames[type];
-}
-
-JSONValueType JSONValue::GetValueTypeFromName(const ea::string& typeName)
-{
-    return GetValueTypeFromName(typeName.c_str());
-}
-
-JSONValueType JSONValue::GetValueTypeFromName(const char* typeName)
-{
-    return (JSONValueType)GetStringListIndex(typeName, valueTypeNames, JSON_NULL);
-}
-
-JSONNumberType JSONValue::GetNumberTypeFromName(const ea::string& typeName)
-{
-    return GetNumberTypeFromName(typeName.c_str());
-}
-
-JSONNumberType JSONValue::GetNumberTypeFromName(const char* typeName)
-{
-    return (JSONNumberType)GetStringListIndex(typeName, numberTypeNames, JSONNT_NAN);
-}
-
-JSONObjectIterator begin(JSONValue& value)
-{
-    // Convert to object type.
-    value.SetType(JSON_OBJECT);
-
-    return value.objectValue_->begin();
-}
-
-ConstJSONObjectIterator begin(const JSONValue& value)
-{
-    if (value.GetValueType() != JSON_OBJECT)
-        return JSONValue::emptyObject.begin();
-
-    return value.objectValue_->begin();
-}
-
-JSONObjectIterator end(JSONValue& value)
-{
-    // Convert to object type.
-    value.SetType(JSON_OBJECT);
-
-    return value.objectValue_->end();
-}
-
-ConstJSONObjectIterator end(const JSONValue& value)
-{
-    if (value.GetValueType() != JSON_OBJECT)
-        return JSONValue::emptyObject.end();
-
-    return value.objectValue_->end();
-}
-
-}
-=======
 //
 // Copyright (c) 2008-2020 the Urho3D project.
 //
@@ -823,6 +25,7 @@
 #include "../Core/Context.h"
 #include "../Core/StringUtils.h"
 #include "../IO/Log.h"
+#include "../Scene/Serializable.h"
 #include "../Resource/JSONValue.h"
 
 #include "../DebugNew.h"
@@ -894,7 +97,7 @@
     return *this;
 }
 
-JSONValue& JSONValue::operator =(const String& rhs)
+JSONValue& JSONValue::operator =(const ea::string& rhs)
 {
     SetType(JSON_STRING);
     *stringValue_ = rhs;
@@ -961,6 +164,77 @@
     return *this;
 }
 
+JSONValue& JSONValue::operator=(JSONValue && rhs)
+{
+    assert(this != &rhs);
+
+    SetType(rhs.GetValueType(), rhs.GetNumberType());
+
+    switch (GetValueType())
+    {
+    case JSON_BOOL:
+        boolValue_ = rhs.boolValue_;
+        break;
+
+    case JSON_NUMBER:
+        numberValue_ = rhs.numberValue_;
+        break;
+
+    case JSON_STRING:
+        *stringValue_ = std::move(*rhs.stringValue_);
+        break;
+
+    case JSON_ARRAY:
+        *arrayValue_ = std::move(*rhs.arrayValue_);
+        break;
+
+    case JSON_OBJECT:
+        *objectValue_ = std::move(*rhs.objectValue_);
+
+    default:
+        break;
+    }
+
+    return *this;
+}
+
+bool JSONValue::operator ==(const JSONValue& rhs) const
+{
+    // Value type without number type is checked. JSON does not make a distinction between number types. It is possible
+    // that we serialized number (for example `1`) as unsigned integer. It will not necessarily be unserialized as same
+    // number type. Number value equality check below will make sure numbers match anyway.
+    if (GetValueType() != rhs.GetValueType())
+        return false;
+
+    switch (GetValueType())
+    {
+    case JSON_BOOL:
+        return boolValue_ == rhs.boolValue_;
+
+    case JSON_NUMBER:
+        return numberValue_ == rhs.numberValue_;
+
+    case JSON_STRING:
+        return *stringValue_ == *rhs.stringValue_;
+
+    case JSON_ARRAY:
+        return *arrayValue_ == *rhs.arrayValue_;
+
+    case JSON_OBJECT:
+        return *objectValue_ == *rhs.objectValue_;
+
+    default:
+        break;
+    }
+
+    return false;
+}
+
+bool JSONValue::operator !=(const JSONValue& rhs) const
+{
+    return !operator ==(rhs);
+}
+
 JSONValueType JSONValue::GetValueType() const
 {
     return (JSONValueType)(type_ >> 16u);
@@ -971,12 +245,12 @@
     return (JSONNumberType)(type_ & 0xffffu);
 }
 
-String JSONValue::GetValueTypeName() const
+ea::string JSONValue::GetValueTypeName() const
 {
     return GetValueTypeName(GetValueType());
 }
 
-String JSONValue::GetNumberTypeName() const
+ea::string JSONValue::GetNumberTypeName() const
 {
     return GetNumberTypeName(GetNumberType());
 }
@@ -997,12 +271,12 @@
     return (*arrayValue_)[index];
 }
 
-void JSONValue::Push(const JSONValue& value)
+void JSONValue::Push(JSONValue value)
 {
     // Convert to array type
     SetType(JSON_ARRAY);
 
-    arrayValue_->Push(value);
+    arrayValue_->push_back(std::move(value));
 }
 
 void JSONValue::Pop()
@@ -1010,15 +284,15 @@
     if (GetValueType() != JSON_ARRAY)
         return;
 
-    arrayValue_->Pop();
-}
-
-void JSONValue::Insert(unsigned pos, const JSONValue& value)
+    arrayValue_->pop_back();
+}
+
+void JSONValue::Insert(unsigned pos, JSONValue value)
 {
     if (GetValueType() != JSON_ARRAY)
         return;
 
-    arrayValue_->Insert(pos, value);
+    arrayValue_->insert(arrayValue_->begin() + pos, std::move(value));
 }
 
 void JSONValue::Erase(unsigned pos, unsigned length)
@@ -1026,7 +300,7 @@
     if (GetValueType() != JSON_ARRAY)
         return;
 
-    arrayValue_->Erase(pos, length);
+    arrayValue_->erase(arrayValue_->begin() + pos, arrayValue_->begin() + pos + length);
 }
 
 void JSONValue::Resize(unsigned newSize)
@@ -1034,20 +308,20 @@
     // Convert to array type
     SetType(JSON_ARRAY);
 
-    arrayValue_->Resize(newSize);
+    arrayValue_->resize(newSize);
 }
 
 unsigned JSONValue::Size() const
 {
     if (GetValueType() == JSON_ARRAY)
-        return arrayValue_->Size();
+        return arrayValue_->size();
     else if (GetValueType() == JSON_OBJECT)
-        return objectValue_->Size();
+        return objectValue_->size();
 
     return 0;
 }
 
-JSONValue& JSONValue::operator [](const String& key)
+JSONValue& JSONValue::operator [](const ea::string& key)
 {
     // Convert to object type
     SetType(JSON_OBJECT);
@@ -1055,7 +329,7 @@
     return (*objectValue_)[key];
 }
 
-const JSONValue& JSONValue::operator [](const String& key) const
+const JSONValue& JSONValue::operator [](const ea::string& key) const
 {
     if (GetValueType() != JSON_OBJECT)
         return EMPTY;
@@ -1063,80 +337,59 @@
     return (*objectValue_)[key];
 }
 
-void JSONValue::Set(const String& key, const JSONValue& value)
+void JSONValue::Set(const ea::string& key, JSONValue value)
 {
     // Convert to object type
     SetType(JSON_OBJECT);
 
-    (*objectValue_)[key] = value;
-}
-
-const JSONValue& JSONValue::Get(const String& key) const
+    (*objectValue_)[key] = std::move(value);
+}
+
+const JSONValue& JSONValue::Get(const ea::string& key) const
 {
     if (GetValueType() != JSON_OBJECT)
         return EMPTY;
 
-    JSONObject::ConstIterator i = objectValue_->Find(key);
-    if (i == objectValue_->End())
+    auto i = objectValue_->find(key);
+    if (i == objectValue_->end())
         return EMPTY;
 
-    return i->second_;
-}
-
-bool JSONValue::Erase(const String& key)
+    return i->second;
+}
+
+const JSONValue& JSONValue::Get(int index) const
+{
+    if (GetValueType() != JSON_ARRAY)
+        return EMPTY;
+
+    if (index < 0 || index >= arrayValue_->size())
+        return EMPTY;
+
+    return arrayValue_->at(index);
+}
+
+bool JSONValue::Erase(const ea::string& key)
 {
     if (GetValueType() != JSON_OBJECT)
         return false;
 
-    return objectValue_->Erase(key);
-}
-
-bool JSONValue::Contains(const String& key) const
+    return objectValue_->erase(key);
+}
+
+bool JSONValue::Contains(const ea::string& key) const
 {
     if  (GetValueType() != JSON_OBJECT)
         return false;
 
-    return objectValue_->Contains(key);
-}
-
-JSONObjectIterator JSONValue::Begin()
-{
-    // Convert to object type.
-    SetType(JSON_OBJECT);
-
-    return objectValue_->Begin();
-}
-
-ConstJSONObjectIterator JSONValue::Begin() const
-{
-    if (GetValueType() != JSON_OBJECT)
-        return emptyObject.Begin();
-
-    return objectValue_->Begin();
-}
-
-JSONObjectIterator JSONValue::End()
-{
-    // Convert to object type.
-    SetType(JSON_OBJECT);
-
-    return objectValue_->End();
-}
-
-ConstJSONObjectIterator JSONValue::End() const
-{
-    if (GetValueType() != JSON_OBJECT)
-        return emptyObject.End();
-
-    return objectValue_->End();
+    return objectValue_->contains(key);
 }
 
 void JSONValue::Clear()
 {
     if (GetValueType() == JSON_ARRAY)
-        arrayValue_->Clear();
+        arrayValue_->clear();
     else if (GetValueType() == JSON_OBJECT)
-        objectValue_->Clear();
+        objectValue_->clear();
 }
 
 void JSONValue::SetType(JSONValueType valueType, JSONNumberType numberType)
@@ -1168,7 +421,7 @@
     switch (GetValueType())
     {
     case JSON_STRING:
-        stringValue_ = new String();
+        stringValue_ = new ea::string();
         break;
 
     case JSON_ARRAY:
@@ -1247,7 +500,7 @@
             }
 
             const ResourceRef& ref = variant.GetResourceRef();
-            *this = String(context->GetTypeName(ref.type_)) + ";" + ref.name_;
+            *this = ea::string(context->GetTypeName(ref.type_)) + ";" + ref.name_;
         }
         return;
 
@@ -1260,8 +513,8 @@
             }
 
             const ResourceRefList& refList = variant.GetResourceRefList();
-            String str(context->GetTypeName(refList.type_));
-            for (unsigned i = 0; i < refList.names_.Size(); ++i)
+            ea::string str(context->GetTypeName(refList.type_));
+            for (unsigned i = 0; i < refList.names_.size(); ++i)
             {
                 str += ";";
                 str += refList.names_[i];
@@ -1273,18 +526,39 @@
     case VAR_STRINGVECTOR:
         {
             const StringVector& vector = variant.GetStringVector();
-            Resize(vector.Size());
-            for (unsigned i = 0; i < vector.Size(); ++i)
+            Resize(vector.size());
+            for (unsigned i = 0; i < vector.size(); ++i)
                 (*this)[i] = vector[i];
         }
         return;
 
+    case VAR_CUSTOM:
+        {
+            if (const Serializable* object = variant.GetCustom<SharedPtr<Serializable>>())
+            {
+                JSONValue value;
+                if (object->SaveJSON(value))
+                {
+                    Set("type", object->GetTypeName());
+                    Set("value", value);
+                }
+                else
+                    SetType(JSON_NULL);
+            }
+            else
+            {
+                SetType(JSON_NULL);
+                URHO3D_LOGERROR("Serialization of objects other than SharedPtr<Serializable> is not supported.");
+            }
+        }
+        return;
+
     default:
         *this = variant.ToString();
     }
 }
 
-Variant JSONValue::GetVariantValue(VariantType type) const
+Variant JSONValue::GetVariantValue(VariantType type, Context* context) const
 {
     Variant variant;
     switch (type)
@@ -1320,8 +594,8 @@
     case VAR_RESOURCEREF:
         {
             ResourceRef ref;
-            Vector<String> values = GetString().Split(';');
-            if (values.Size() == 2)
+            ea::vector<ea::string> values = GetString().split(';');
+            if (values.size() == 2)
             {
                 ref.type_ = values[0];
                 ref.name_ = values[1];
@@ -1333,12 +607,12 @@
     case VAR_RESOURCEREFLIST:
         {
             ResourceRefList refList;
-            Vector<String> values = GetString().Split(';', true);
-            if (values.Size() >= 1)
+            ea::vector<ea::string> values = GetString().split(';', true);
+            if (values.size() >= 1)
             {
                 refList.type_ = values[0];
-                refList.names_.Resize(values.Size() - 1);
-                for (unsigned i = 1; i < values.Size(); ++i)
+                refList.names_.resize(values.size() - 1);
+                for (unsigned i = 1; i < values.size(); ++i)
                     refList.names_[i - 1] = values[i];
             }
             variant = refList;
@@ -1349,11 +623,50 @@
         {
             StringVector vector;
             for (unsigned i = 0; i < Size(); ++i)
-                vector.Push((*this)[i].GetString());
+                vector.push_back((*this)[i].GetString());
             variant = vector;
         }
         break;
 
+    case VAR_CUSTOM:
+        {
+            if (!context)
+            {
+                URHO3D_LOGERROR("Context must not be null for SharedPtr<Serializable>");
+                break;
+            }
+
+            if (GetValueType() == JSON_NULL)
+                return Variant::EMPTY;
+
+            if (GetValueType() != JSON_OBJECT)
+            {
+                URHO3D_LOGERROR("SharedPtr<Serializable> expects json object");
+                break;
+            }
+
+            const ea::string& typeName = (*this)["type"].GetString();
+            if (!typeName.empty())
+            {
+                SharedPtr<Serializable> object;
+                object.StaticCast(context->CreateObject(typeName));
+
+                if (object.NotNull())
+                {
+                    // Restore proper refcount.
+                    if (object->LoadJSON((*this)["value"]))
+                        variant.SetCustom(object);
+                    else
+                        URHO3D_LOGERROR("Deserialization of '{}' failed", typeName);
+                }
+                else
+                    URHO3D_LOGERROR("Creation of type '{}' failed because it has no factory registered", typeName);
+            }
+            else
+                URHO3D_LOGERROR("Malformed json input: 'type' is required when deserializing an object");
+        }
+        break;
+
     default:
         variant.FromString(type, GetString());
     }
@@ -1364,8 +677,8 @@
 void JSONValue::SetVariantMap(const VariantMap& variantMap, Context* context)
 {
     SetType(JSON_OBJECT);
-    for (VariantMap::ConstIterator i = variantMap.Begin(); i != variantMap.End(); ++i)
-        (*this)[i->first_.ToString()].SetVariant(i->second_);
+    for (auto i = variantMap.begin(); i != variantMap.end(); ++i)
+        (*this)[i->first.ToString()].SetVariant(i->second);
 }
 
 VariantMap JSONValue::GetVariantMap() const
@@ -1377,11 +690,11 @@
         return variantMap;
     }
 
-    for (ConstJSONObjectIterator i = Begin(); i != End(); ++i)
+    for (const auto& i : *this)
     {
         /// \todo Ideally this should allow any strings, but for now the convention is that the keys need to be hexadecimal StringHashes
-        StringHash key(ToUInt(i->first_, 16));
-        Variant variant = i->second_.GetVariant();
+        StringHash key(ToUInt(i.first, 16));
+        Variant variant = i.second.GetVariant();
         variantMap[key] = variant;
     }
 
@@ -1391,12 +704,12 @@
 void JSONValue::SetVariantVector(const VariantVector& variantVector, Context* context)
 {
     SetType(JSON_ARRAY);
-    arrayValue_->Reserve(variantVector.Size());
-    for (unsigned i = 0; i < variantVector.Size(); ++i)
+    arrayValue_->reserve(variantVector.size());
+    for (unsigned i = 0; i < variantVector.size(); ++i)
     {
         JSONValue val;
         val.SetVariant(variantVector[i], context);
-        arrayValue_->Push(val);
+        arrayValue_->push_back(val);
     }
 }
 
@@ -1412,25 +725,25 @@
     for (unsigned i = 0; i < Size(); ++i)
     {
         Variant variant = (*this)[i].GetVariant();
-        variantVector.Push(variant);
+        variantVector.push_back(variant);
     }
 
     return variantVector;
 }
 
-String JSONValue::GetValueTypeName(JSONValueType type)
+ea::string JSONValue::GetValueTypeName(JSONValueType type)
 {
     return valueTypeNames[type];
 }
 
-String JSONValue::GetNumberTypeName(JSONNumberType type)
+ea::string JSONValue::GetNumberTypeName(JSONNumberType type)
 {
     return numberTypeNames[type];
 }
 
-JSONValueType JSONValue::GetValueTypeFromName(const String& typeName)
-{
-    return GetValueTypeFromName(typeName.CString());
+JSONValueType JSONValue::GetValueTypeFromName(const ea::string& typeName)
+{
+    return GetValueTypeFromName(typeName.c_str());
 }
 
 JSONValueType JSONValue::GetValueTypeFromName(const char* typeName)
@@ -1438,9 +751,9 @@
     return (JSONValueType)GetStringListIndex(typeName, valueTypeNames, JSON_NULL);
 }
 
-JSONNumberType JSONValue::GetNumberTypeFromName(const String& typeName)
-{
-    return GetNumberTypeFromName(typeName.CString());
+JSONNumberType JSONValue::GetNumberTypeFromName(const ea::string& typeName)
+{
+    return GetNumberTypeFromName(typeName.c_str());
 }
 
 JSONNumberType JSONValue::GetNumberTypeFromName(const char* typeName)
@@ -1448,5 +761,36 @@
     return (JSONNumberType)GetStringListIndex(typeName, numberTypeNames, JSONNT_NAN);
 }
 
-}
->>>>>>> 6296d22e
+JSONObjectIterator begin(JSONValue& value)
+{
+    // Convert to object type.
+    value.SetType(JSON_OBJECT);
+
+    return value.objectValue_->begin();
+}
+
+ConstJSONObjectIterator begin(const JSONValue& value)
+{
+    if (value.GetValueType() != JSON_OBJECT)
+        return JSONValue::emptyObject.begin();
+
+    return value.objectValue_->begin();
+}
+
+JSONObjectIterator end(JSONValue& value)
+{
+    // Convert to object type.
+    value.SetType(JSON_OBJECT);
+
+    return value.objectValue_->end();
+}
+
+ConstJSONObjectIterator end(const JSONValue& value)
+{
+    if (value.GetValueType() != JSON_OBJECT)
+        return JSONValue::emptyObject.end();
+
+    return value.objectValue_->end();
+}
+
+}