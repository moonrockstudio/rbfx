<<<<<<< HEAD
//
// Copyright (c) 2008-2017 the Urho3D project.
//
// Permission is hereby granted, free of charge, to any person obtaining a copy
// of this software and associated documentation files (the "Software"), to deal
// in the Software without restriction, including without limitation the rights
// to use, copy, modify, merge, publish, distribute, sublicense, and/or sell
// copies of the Software, and to permit persons to whom the Software is
// furnished to do so, subject to the following conditions:
//
// The above copyright notice and this permission notice shall be included in
// all copies or substantial portions of the Software.
//
// THE SOFTWARE IS PROVIDED "AS IS", WITHOUT WARRANTY OF ANY KIND, EXPRESS OR
// IMPLIED, INCLUDING BUT NOT LIMITED TO THE WARRANTIES OF MERCHANTABILITY,
// FITNESS FOR A PARTICULAR PURPOSE AND NONINFRINGEMENT. IN NO EVENT SHALL THE
// AUTHORS OR COPYRIGHT HOLDERS BE LIABLE FOR ANY CLAIM, DAMAGES OR OTHER
// LIABILITY, WHETHER IN AN ACTION OF CONTRACT, TORT OR OTHERWISE, ARISING FROM,
// OUT OF OR IN CONNECTION WITH THE SOFTWARE OR THE USE OR OTHER DEALINGS IN
// THE SOFTWARE.
//

#pragma once

#include "../Container/HashSet.h"
#include "../Core/Mutex.h"
#include "../Graphics/Batch.h"
#include "../Graphics/Drawable.h"
#include "../Graphics/Viewport.h"
#include "../Math/Color.h"

namespace Urho3D
{

class Geometry;
class Drawable;
class Light;
class Material;
class Pass;
class Technique;
class Octree;
class Graphics;
class RenderPath;
class RenderSurface;
class ResourceCache;
class Scene;
class Skeleton;
class OcclusionBuffer;
class Technique;
class Texture;
class Texture2D;
class TextureCube;
class View;
class Zone;
struct BatchQueue;

static const int SHADOW_MIN_PIXELS = 64;
static const int INSTANCING_BUFFER_DEFAULT_SIZE = 1024;

/// Light vertex shader variations.
enum LightVSVariation
{
    LVS_DIR = 0,
    LVS_SPOT,
    LVS_POINT,
    LVS_SHADOW,
    LVS_SPOTSHADOW,
    LVS_POINTSHADOW,
    LVS_SHADOWNORMALOFFSET,
    LVS_SPOTSHADOWNORMALOFFSET,
    LVS_POINTSHADOWNORMALOFFSET,
    MAX_LIGHT_VS_VARIATIONS
};

/// Per-vertex light vertex shader variations.
enum VertexLightVSVariation
{
    VLVS_NOLIGHTS = 0,
    VLVS_1LIGHT,
    VLVS_2LIGHTS,
    VLVS_3LIGHTS,
    VLVS_4LIGHTS,
    MAX_VERTEXLIGHT_VS_VARIATIONS
};

/// Light pixel shader variations.
enum LightPSVariation
{
    LPS_NONE = 0,
    LPS_SPOT,
    LPS_POINT,
    LPS_POINTMASK,
    LPS_SPEC,
    LPS_SPOTSPEC,
    LPS_POINTSPEC,
    LPS_POINTMASKSPEC,
    LPS_SHADOW,
    LPS_SPOTSHADOW,
    LPS_POINTSHADOW,
    LPS_POINTMASKSHADOW,
    LPS_SHADOWSPEC,
    LPS_SPOTSHADOWSPEC,
    LPS_POINTSHADOWSPEC,
    LPS_POINTMASKSHADOWSPEC,
    MAX_LIGHT_PS_VARIATIONS
};

/// Deferred light volume vertex shader variations.
enum DeferredLightVSVariation
{
    DLVS_NONE = 0,
    DLVS_DIR,
    DLVS_ORTHO,
    DLVS_ORTHODIR,
    MAX_DEFERRED_LIGHT_VS_VARIATIONS
};

/// Deferred light volume pixels shader variations.
enum DeferredLightPSVariation
{
    DLPS_NONE = 0,
    DLPS_SPOT,
    DLPS_POINT,
    DLPS_POINTMASK,
    DLPS_SPEC,
    DLPS_SPOTSPEC,
    DLPS_POINTSPEC,
    DLPS_POINTMASKSPEC,
    DLPS_SHADOW,
    DLPS_SPOTSHADOW,
    DLPS_POINTSHADOW,
    DLPS_POINTMASKSHADOW,
    DLPS_SHADOWSPEC,
    DLPS_SPOTSHADOWSPEC,
    DLPS_POINTSHADOWSPEC,
    DLPS_POINTMASKSHADOWSPEC,
    DLPS_SHADOWNORMALOFFSET,
    DLPS_SPOTSHADOWNORMALOFFSET,
    DLPS_POINTSHADOWNORMALOFFSET,
    DLPS_POINTMASKSHADOWNORMALOFFSET,
    DLPS_SHADOWSPECNORMALOFFSET,
    DLPS_SPOTSHADOWSPECNORMALOFFSET,
    DLPS_POINTSHADOWSPECNORMALOFFSET,
    DLPS_POINTMASKSHADOWSPECNORMALOFFSET,
    DLPS_ORTHO,
    DLPS_ORTHOSPOT,
    DLPS_ORTHOPOINT,
    DLPS_ORTHOPOINTMASK,
    DLPS_ORTHOSPEC,
    DLPS_ORTHOSPOTSPEC,
    DLPS_ORTHOPOINTSPEC,
    DLPS_ORTHOPOINTMASKSPEC,
    DLPS_ORTHOSHADOW,
    DLPS_ORTHOSPOTSHADOW,
    DLPS_ORTHOPOINTSHADOW,
    DLPS_ORTHOPOINTMASKSHADOW,
    DLPS_ORTHOSHADOWSPEC,
    DLPS_ORTHOSPOTSHADOWSPEC,
    DLPS_ORTHOPOINTSHADOWSPEC,
    DLPS_ORTHOPOINTMASKSHADOWSPEC,
    DLPS_ORTHOSHADOWNORMALOFFSET,
    DLPS_ORTHOSPOTSHADOWNORMALOFFSET,
    DLPS_ORTHOPOINTSHADOWNORMALOFFSET,
    DLPS_ORTHOPOINTMASKSHADOWNORMALOFFSET,
    DLPS_ORTHOSHADOWSPECNORMALOFFSET,
    DLPS_ORTHOSPOTSHADOWSPECNORMALOFFSET,
    DLPS_ORTHOPOINTSHADOWSPECNORMALOFFSET,
    DLPS_ORTHOPOINTMASKSHADOWSPECNORMALOFFSET,
    MAX_DEFERRED_LIGHT_PS_VARIATIONS
};

/// High-level rendering subsystem. Manages drawing of 3D views.
class URHO3D_API Renderer : public Object
{
    URHO3D_OBJECT(Renderer, Object);

public:
    using ShadowMapFilter = void(Object::*)(View* view, Texture2D* shadowMap, float blurScale);

    /// Construct.
    Renderer(Context* context);
    /// Destruct.
    virtual ~Renderer() override;

    /// Set number of backbuffer viewports to render.
    void SetNumViewports(unsigned num);
    /// Set a backbuffer viewport.
    void SetViewport(unsigned index, Viewport* viewport);
    /// Set default renderpath.
    void SetDefaultRenderPath(RenderPath* renderPath);
    /// Set default renderpath from an XML file.
    void SetDefaultRenderPath(XMLFile* file);
    /// Set default non-textured material technique.
    void SetDefaultTechnique(Technique* tech);
    /// Set HDR rendering on/off.
    void SetHDRRendering(bool enable);
    /// Set specular lighting on/off.
    void SetSpecularLighting(bool enable);
    /// Set default texture max anisotropy level.
    void SetTextureAnisotropy(int level);
    /// Set default texture filtering.
    void SetTextureFilterMode(TextureFilterMode mode);
    /// Set texture quality level. See the QUALITY constants in GraphicsDefs.h.
    void SetTextureQuality(int quality);
    /// Set material quality level. See the QUALITY constants in GraphicsDefs.h.
    void SetMaterialQuality(int quality);
    /// Set shadows on/off.
    void SetDrawShadows(bool enable);
    /// Set shadow map resolution.
    void SetShadowMapSize(int size);
    /// Set shadow quality mode. See the SHADOWQUALITY enum in GraphicsDefs.h.
    void SetShadowQuality(ShadowQuality quality);
    /// Set shadow softness, only works when SHADOWQUALITY_BLUR_VSM is used.
    void SetShadowSoftness(float shadowSoftness);
    /// Set shadow parameters when VSM is used, they help to reduce light bleeding. LightBleeding must be in [0, 1[
    void SetVSMShadowParameters(float minVariance, float lightBleedingReduction);
    /// Set VSM shadow map multisampling level. Default 1 (no multisampling.)
    void SetVSMMultiSample(int multiSample);
    /// Set post processing filter to the shadow map
    void SetShadowMapFilter(Object* instance, ShadowMapFilter functionPtr);
    /// Set reuse of shadow maps. Default is true. If disabled, also transparent geometry can be shadowed.
    void SetReuseShadowMaps(bool enable);
    /// Set maximum number of shadow maps created for one resolution. Only has effect if reuse of shadow maps is disabled.
    void SetMaxShadowMaps(int shadowMaps);
    /// Set dynamic instancing on/off. When on (default), drawables using the same static-type geometry and material will be automatically combined to an instanced draw call.
    void SetDynamicInstancing(bool enable);
    /// Set number of extra instancing buffer elements. Default is 0. Extra 4-vectors are available through TEXCOORD7 and further.
    void SetNumExtraInstancingBufferElements(int elements);
    /// Set minimum number of instances required in a batch group to render as instanced.
    void SetMinInstances(int instances);
    /// Set maximum number of sorted instances per batch group. If exceeded, instances are rendered unsorted.
    void SetMaxSortedInstances(int instances);
    /// Set maximum number of occluder triangles.
    void SetMaxOccluderTriangles(int triangles);
    /// Set occluder buffer width.
    void SetOcclusionBufferSize(int size);
    /// Set required screen size (1.0 = full screen) for occluders.
    void SetOccluderSizeThreshold(float screenSize);
    /// Set whether to thread occluder rendering. Default false.
    void SetThreadedOcclusion(bool enable);
    /// Set shadow depth bias multiplier for mobile platforms to counteract possible worse shadow map precision. Default 1.0 (no effect.)
    void SetMobileShadowBiasMul(float mul);
    /// Set shadow depth bias addition for mobile platforms to counteract possible worse shadow map precision. Default 0.0 (no effect.)
    void SetMobileShadowBiasAdd(float add);
    /// Set shadow normal offset multiplier for mobile platforms to counteract possible worse shadow map precision. Default 1.0 (no effect.)
    void SetMobileNormalOffsetMul(float mul);
    /// Force reload of shaders.
    void ReloadShaders();

    /// Apply post processing filter to the shadow map. Called by View.
    void ApplyShadowMapFilter(View* view, Texture2D* shadowMap, float blurScale);

    /// Return number of backbuffer viewports.
    unsigned GetNumViewports() const { return viewports_.Size(); }

    /// Return backbuffer viewport by index.
    Viewport* GetViewport(unsigned index) const;
    /// Return nth backbuffer viewport associated to a scene. Index 0 returns the first.
    Viewport* GetViewportForScene(Scene* scene, unsigned index) const;
    /// Return default renderpath.
    RenderPath* GetDefaultRenderPath() const;
    /// Return default non-textured material technique.
    Technique* GetDefaultTechnique() const;

    /// Return whether HDR rendering is enabled.
    bool GetHDRRendering() const { return hdrRendering_; }

    /// Return whether specular lighting is enabled.
    bool GetSpecularLighting() const { return specularLighting_; }

    /// Return whether drawing shadows is enabled.
    bool GetDrawShadows() const { return drawShadows_; }

    /// Return default texture max. anisotropy level.
    int GetTextureAnisotropy() const { return textureAnisotropy_; }

    /// Return default texture filtering mode.
    TextureFilterMode GetTextureFilterMode() const { return textureFilterMode_; }

    /// Return texture quality level.
    int GetTextureQuality() const { return textureQuality_; }

    /// Return material quality level.
    int GetMaterialQuality() const { return materialQuality_; }

    /// Return shadow map resolution.
    int GetShadowMapSize() const { return shadowMapSize_; }

    /// Return shadow quality.
    ShadowQuality GetShadowQuality() const { return shadowQuality_; }

    /// Return shadow softness.
    float GetShadowSoftness() const { return shadowSoftness_; }

    /// Return VSM shadow parameters.
    Vector2 GetVSMShadowParameters() const { return vsmShadowParams_; };

    /// Return VSM shadow multisample level.
    int GetVSMMultiSample() const { return vsmMultiSample_; }

    /// Return whether shadow maps are reused.
    bool GetReuseShadowMaps() const { return reuseShadowMaps_; }

    /// Return maximum number of shadow maps per resolution.
    int GetMaxShadowMaps() const { return maxShadowMaps_; }

    /// Return whether dynamic instancing is in use.
    bool GetDynamicInstancing() const { return dynamicInstancing_; }

    /// Return number of extra instancing buffer elements.
    int GetNumExtraInstancingBufferElements() const { return numExtraInstancingBufferElements_; };

    /// Return minimum number of instances required in a batch group to render as instanced.
    int GetMinInstances() const { return minInstances_; }

    /// Return maximum number of sorted instances per batch group.
    int GetMaxSortedInstances() const { return maxSortedInstances_; }

    /// Return maximum number of occluder triangles.
    int GetMaxOccluderTriangles() const { return maxOccluderTriangles_; }

    /// Return occlusion buffer width.
    int GetOcclusionBufferSize() const { return occlusionBufferSize_; }

    /// Return occluder screen size threshold.
    float GetOccluderSizeThreshold() const { return occluderSizeThreshold_; }

    /// Return whether occlusion rendering is threaded.
    bool GetThreadedOcclusion() const { return threadedOcclusion_; }

    /// Return shadow depth bias multiplier for mobile platforms.
    float GetMobileShadowBiasMul() const { return mobileShadowBiasMul_; }

    /// Return shadow depth bias addition for mobile platforms.
    float GetMobileShadowBiasAdd() const { return mobileShadowBiasAdd_; }

    /// Return shadow normal offset multiplier for mobile platforms.
    float GetMobileNormalOffsetMul() const { return mobileNormalOffsetMul_; }

    /// Return number of views rendered.
    unsigned GetNumViews() const { return views_.Size(); }

    /// Return number of primitives rendered.
    unsigned GetNumPrimitives() const { return numPrimitives_; }

    /// Return number of batches rendered.
    unsigned GetNumBatches() const { return numBatches_; }

    /// Return number of geometries rendered.
    unsigned GetNumGeometries(bool allViews = false) const;
    /// Return number of lights rendered.
    unsigned GetNumLights(bool allViews = false) const;
    /// Return number of shadow maps rendered.
    unsigned GetNumShadowMaps(bool allViews = false) const;
    /// Return number of occluders rendered.
    unsigned GetNumOccluders(bool allViews = false) const;

    /// Return the default zone.
    Zone* GetDefaultZone() const { return defaultZone_; }

    /// Return the default material.
    Material* GetDefaultMaterial() const { return defaultMaterial_; }

    /// Return the default range attenuation texture.
    Texture2D* GetDefaultLightRamp() const { return defaultLightRamp_; }

    /// Return the default spotlight attenuation texture.
    Texture2D* GetDefaultLightSpot() const { return defaultLightSpot_; }

    /// Return the shadowed pointlight face selection cube map.
    TextureCube* GetFaceSelectCubeMap() const { return faceSelectCubeMap_; }

    /// Return the shadowed pointlight indirection cube map.
    TextureCube* GetIndirectionCubeMap() const { return indirectionCubeMap_; }

    /// Return the instancing vertex buffer
    VertexBuffer* GetInstancingBuffer() const { return dynamicInstancing_ ? instancingBuffer_.Get() : nullptr; }

    /// Return the frame update parameters.
    const FrameInfo& GetFrameInfo() const { return frame_; }

    /// Update for rendering. Called by HandleRenderUpdate().
    void Update(float timeStep);
    /// Render. Called by Engine.
    void Render();
    /// Add debug geometry to the debug renderer.
    void DrawDebugGeometry(bool depthTest);
    /// Queue a render surface's viewports for rendering. Called by the surface, or by View.
    void QueueRenderSurface(RenderSurface* renderTarget);
    /// Queue a viewport for rendering. Null surface means backbuffer.
    void QueueViewport(RenderSurface* renderTarget, Viewport* viewport);

    /// Return volume geometry for a light.
    Geometry* GetLightGeometry(Light* light);
    /// Return quad geometry used in postprocessing.
    Geometry* GetQuadGeometry();
    /// Allocate a shadow map. If shadow map reuse is disabled, a different map is returned each time.
    Texture2D* GetShadowMap(Light* light, Camera* camera, unsigned viewWidth, unsigned viewHeight);
    /// Allocate a rendertarget or depth-stencil texture for deferred rendering or postprocessing. Should only be called during actual rendering, not before.
    Texture* GetScreenBuffer
        (int width, int height, unsigned format, int multiSample, bool autoResolve, bool cubemap, bool filtered, bool srgb, unsigned persistentKey = 0);
    /// Allocate a depth-stencil surface that does not need to be readable. Should only be called during actual rendering, not before.
    RenderSurface* GetDepthStencil(int width, int height, int multiSample, bool autoResolve);
    /// Allocate an occlusion buffer.
    OcclusionBuffer* GetOcclusionBuffer(Camera* camera);
    /// Allocate a temporary shadow camera and a scene node for it. Is thread-safe.
    Camera* GetShadowCamera();
    /// Mark a view as prepared by the specified culling camera.
    void StorePreparedView(View* view, Camera* cullCamera);
    /// Return a prepared view if exists for the specified camera. Used to avoid duplicate view preparation CPU work.
    View* GetPreparedView(Camera* cullCamera);
    /// Choose shaders for a forward rendering batch. The related batch queue is provided in case it has extra shader compilation defines.
    void SetBatchShaders(Batch& batch, Technique* tech, bool allowShadows, const BatchQueue& queue);
    /// Choose shaders for a deferred light volume batch.
    void SetLightVolumeBatchShaders
        (Batch& batch, Camera* camera, const String& vsName, const String& psName, const String& vsDefines, const String& psDefines);
    /// Set cull mode while taking possible projection flipping into account.
    void SetCullMode(CullMode mode, Camera* camera);
    /// Ensure sufficient size of the instancing vertex buffer. Return true if successful.
    bool ResizeInstancingBuffer(unsigned numInstances);
    /// Optimize a light by scissor rectangle.
    void OptimizeLightByScissor(Light* light, Camera* camera);
    /// Optimize a light by marking it to the stencil buffer and setting a stencil test.
    void OptimizeLightByStencil(Light* light, Camera* camera);
    /// Return a scissor rectangle for a light.
    const Rect& GetLightScissor(Light* light, Camera* camera);

    /// Return a view or its source view if it uses one. Used internally for render statistics.
    static View* GetActualView(View* view);

    /// Set bone matrix. BGFX only.
    void SetBoneMatrix(unsigned index, Matrix4& boneMatrix);
    /// Get bone matrices. BGFX only.
    const Matrix4* GetBoneMatrices() const { return &boneMatrices_[0]; }

private:
    /// Initialize when screen mode initially set.
    void Initialize();
    /// Reload shaders.
    void LoadShaders();
    /// Reload shaders for a material pass. The related batch queue is provided in case it has extra shader compilation defines.
    void LoadPassShaders(Pass* pass, Vector<SharedPtr<ShaderVariation> >& vertexShaders, Vector<SharedPtr<ShaderVariation> >& pixelShaders, const BatchQueue& queue);
    /// Release shaders used in materials.
    void ReleaseMaterialShaders();
    /// Reload textures.
    void ReloadTextures();
    /// Create light volume geometries.
    void CreateGeometries();
    /// Create instancing vertex buffer.
    void CreateInstancingBuffer();
    /// Create point light shadow indirection texture data.
    void SetIndirectionTextureData();
    /// Update a queued viewport for rendering.
    void UpdateQueuedViewport(unsigned index);
    /// Prepare for rendering of a new view.
    void PrepareViewRender();
    /// Remove unused occlusion and screen buffers.
    void RemoveUnusedBuffers();
    /// Reset shadow map allocation counts.
    void ResetShadowMapAllocations();
    /// Reset screem buffer allocation counts.
    void ResetScreenBufferAllocations();
    /// Remove all shadow maps. Called when global shadow map resolution or format is changed.
    void ResetShadowMaps();
    /// Remove all occlusion and screen buffers.
    void ResetBuffers();
    /// Find variations for shadow shaders
    String GetShadowVariations() const;
    /// Handle screen mode event.
    void HandleScreenMode(StringHash eventType, VariantMap& eventData);
    /// Handle render update event.
    void HandleRenderUpdate(StringHash eventType, VariantMap& eventData);
    /// Blur the shadow map.
    void BlurShadowMap(View* view, Texture2D* shadowMap, float blurScale);

    /// Graphics subsystem.
    WeakPtr<Graphics> graphics_;
    /// Default renderpath.
    SharedPtr<RenderPath> defaultRenderPath_;
    /// Default non-textured material technique.
    SharedPtr<Technique> defaultTechnique_;
    /// Default zone.
    SharedPtr<Zone> defaultZone_;
    /// Directional light quad geometry.
    SharedPtr<Geometry> dirLightGeometry_;
    /// Spot light volume geometry.
    SharedPtr<Geometry> spotLightGeometry_;
    /// Point light volume geometry.
    SharedPtr<Geometry> pointLightGeometry_;
    /// Instance stream vertex buffer.
    SharedPtr<VertexBuffer> instancingBuffer_;
    /// Default material.
    SharedPtr<Material> defaultMaterial_;
    /// Default range attenuation texture.
    SharedPtr<Texture2D> defaultLightRamp_;
    /// Default spotlight attenuation texture.
    SharedPtr<Texture2D> defaultLightSpot_;
    /// Face selection cube map for shadowed pointlights.
    SharedPtr<TextureCube> faceSelectCubeMap_;
    /// Indirection cube map for shadowed pointlights.
    SharedPtr<TextureCube> indirectionCubeMap_;
    /// Reusable scene nodes with shadow camera components.
    Vector<SharedPtr<Node> > shadowCameraNodes_;
    /// Reusable occlusion buffers.
    Vector<SharedPtr<OcclusionBuffer> > occlusionBuffers_;
    /// Bone matrices in matrix4 format. Only for BGFX.
    Vector<Matrix4> boneMatrices_;
    /// Shadow maps by resolution.
    HashMap<int, Vector<SharedPtr<Texture2D> > > shadowMaps_;
    /// Shadow map dummy color buffers by resolution.
    HashMap<int, SharedPtr<Texture2D> > colorShadowMaps_;
    /// Shadow map allocations by resolution.
    HashMap<int, PODVector<Light*> > shadowMapAllocations_;
    /// Instance of shadow map filter
    Object* shadowMapFilterInstance_;
    /// Function pointer of shadow map filter
    ShadowMapFilter shadowMapFilter_;
    /// Screen buffers by resolution and format.
    HashMap<long long, Vector<SharedPtr<Texture> > > screenBuffers_;
    /// Current screen buffer allocations by resolution and format.
    HashMap<long long, unsigned> screenBufferAllocations_;
    /// Saved status of screen buffer allocations for restoring.
    HashMap<long long, unsigned> savedScreenBufferAllocations_;
    /// Cache for light scissor queries.
    HashMap<Pair<Light*, Camera*>, Rect> lightScissorCache_;
    /// Backbuffer viewports.
    Vector<SharedPtr<Viewport> > viewports_;
    /// Render surface viewports queued for update.
    Vector<Pair<WeakPtr<RenderSurface>, WeakPtr<Viewport> > > queuedViewports_;
    /// Views that have been processed this frame.
    Vector<WeakPtr<View> > views_;
    /// Prepared views by culling camera.
    HashMap<Camera*, WeakPtr<View> > preparedViews_;
    /// Octrees that have been updated during the frame.
    HashSet<Octree*> updatedOctrees_;
    /// Techniques for which missing shader error has been displayed.
    HashSet<Technique*> shaderErrorDisplayed_;
    /// Mutex for shadow camera allocation.
    Mutex rendererMutex_;
    /// Current variation names for deferred light volume shaders.
    Vector<String> deferredLightPSVariations_;
    /// Frame info for rendering.
    FrameInfo frame_;
    /// Texture anisotropy level.
    int textureAnisotropy_;
    /// Texture filtering mode.
    TextureFilterMode textureFilterMode_;
    /// Texture quality level.
    int textureQuality_;
    /// Material quality level.
    int materialQuality_;
    /// Shadow map resolution.
    int shadowMapSize_;
    /// Shadow quality.
    ShadowQuality shadowQuality_;
    /// Shadow softness, only works when SHADOWQUALITY_BLUR_VSM is used.
    float shadowSoftness_;
    /// Shadow parameters when VSM is used, they help to reduce light bleeding.
    Vector2 vsmShadowParams_;
    /// Multisample level for VSM shadows.
    int vsmMultiSample_;
    /// Maximum number of shadow maps per resolution.
    int maxShadowMaps_;
    /// Minimum number of instances required in a batch group to render as instanced.
    int minInstances_;
    /// Maximum sorted instances per batch group.
    int maxSortedInstances_;
    /// Maximum occluder triangles.
    int maxOccluderTriangles_;
    /// Occlusion buffer width.
    int occlusionBufferSize_;
    /// Occluder screen size threshold.
    float occluderSizeThreshold_;
    /// Mobile platform shadow depth bias multiplier.
    float mobileShadowBiasMul_;
    /// Mobile platform shadow depth bias addition.
    float mobileShadowBiasAdd_;
    /// Mobile platform shadow normal offset multiplier.
    float mobileNormalOffsetMul_;
    /// Number of occlusion buffers in use.
    unsigned numOcclusionBuffers_;
    /// Number of temporary shadow cameras in use.
    unsigned numShadowCameras_;
    /// Number of primitives (3D geometry only.)
    unsigned numPrimitives_;
    /// Number of batches (3D geometry only.)
    unsigned numBatches_;
    /// Frame number on which shaders last changed.
    unsigned shadersChangedFrameNumber_;
    /// Current stencil value for light optimization.
    unsigned char lightStencilValue_;
    /// HDR rendering flag.
    bool hdrRendering_;
    /// Specular lighting flag.
    bool specularLighting_;
    /// Draw shadows flag.
    bool drawShadows_;
    /// Shadow map reuse flag.
    bool reuseShadowMaps_;
    /// Dynamic instancing flag.
    bool dynamicInstancing_;
    /// Number of extra instancing data elements.
    int numExtraInstancingBufferElements_;
    /// Threaded occlusion rendering flag.
    bool threadedOcclusion_;
    /// Shaders need reloading flag.
    bool shadersDirty_;
    /// Initialized flag.
    bool initialized_;
    /// Flag for views needing reset.
    bool resetViews_;
};

}
=======
//
// Copyright (c) 2008-2018 the Urho3D project.
//
// Permission is hereby granted, free of charge, to any person obtaining a copy
// of this software and associated documentation files (the "Software"), to deal
// in the Software without restriction, including without limitation the rights
// to use, copy, modify, merge, publish, distribute, sublicense, and/or sell
// copies of the Software, and to permit persons to whom the Software is
// furnished to do so, subject to the following conditions:
//
// The above copyright notice and this permission notice shall be included in
// all copies or substantial portions of the Software.
//
// THE SOFTWARE IS PROVIDED "AS IS", WITHOUT WARRANTY OF ANY KIND, EXPRESS OR
// IMPLIED, INCLUDING BUT NOT LIMITED TO THE WARRANTIES OF MERCHANTABILITY,
// FITNESS FOR A PARTICULAR PURPOSE AND NONINFRINGEMENT. IN NO EVENT SHALL THE
// AUTHORS OR COPYRIGHT HOLDERS BE LIABLE FOR ANY CLAIM, DAMAGES OR OTHER
// LIABILITY, WHETHER IN AN ACTION OF CONTRACT, TORT OR OTHERWISE, ARISING FROM,
// OUT OF OR IN CONNECTION WITH THE SOFTWARE OR THE USE OR OTHER DEALINGS IN
// THE SOFTWARE.
//

#pragma once

#include "../Container/HashSet.h"
#include "../Core/Mutex.h"
#include "../Graphics/Batch.h"
#include "../Graphics/Drawable.h"
#include "../Graphics/Viewport.h"
#include "../Math/Color.h"

namespace Urho3D
{

class Geometry;
class Drawable;
class Light;
class Material;
class Pass;
class Technique;
class Octree;
class Graphics;
class RenderPath;
class RenderSurface;
class ResourceCache;
class Scene;
class Skeleton;
class OcclusionBuffer;
class Technique;
class Texture;
class Texture2D;
class TextureCube;
class View;
class Zone;
struct BatchQueue;

static const int SHADOW_MIN_PIXELS = 64;
static const int INSTANCING_BUFFER_DEFAULT_SIZE = 1024;

/// Light vertex shader variations.
enum LightVSVariation
{
    LVS_DIR = 0,
    LVS_SPOT,
    LVS_POINT,
    LVS_SHADOW,
    LVS_SPOTSHADOW,
    LVS_POINTSHADOW,
    LVS_SHADOWNORMALOFFSET,
    LVS_SPOTSHADOWNORMALOFFSET,
    LVS_POINTSHADOWNORMALOFFSET,
    MAX_LIGHT_VS_VARIATIONS
};

/// Per-vertex light vertex shader variations.
enum VertexLightVSVariation
{
    VLVS_NOLIGHTS = 0,
    VLVS_1LIGHT,
    VLVS_2LIGHTS,
    VLVS_3LIGHTS,
    VLVS_4LIGHTS,
    MAX_VERTEXLIGHT_VS_VARIATIONS
};

/// Light pixel shader variations.
enum LightPSVariation
{
    LPS_NONE = 0,
    LPS_SPOT,
    LPS_POINT,
    LPS_POINTMASK,
    LPS_SPEC,
    LPS_SPOTSPEC,
    LPS_POINTSPEC,
    LPS_POINTMASKSPEC,
    LPS_SHADOW,
    LPS_SPOTSHADOW,
    LPS_POINTSHADOW,
    LPS_POINTMASKSHADOW,
    LPS_SHADOWSPEC,
    LPS_SPOTSHADOWSPEC,
    LPS_POINTSHADOWSPEC,
    LPS_POINTMASKSHADOWSPEC,
    MAX_LIGHT_PS_VARIATIONS
};

/// Deferred light volume vertex shader variations.
enum DeferredLightVSVariation
{
    DLVS_NONE = 0,
    DLVS_DIR,
    DLVS_ORTHO,
    DLVS_ORTHODIR,
    MAX_DEFERRED_LIGHT_VS_VARIATIONS
};

/// Deferred light volume pixels shader variations.
enum DeferredLightPSVariation
{
    DLPS_NONE = 0,
    DLPS_SPOT,
    DLPS_POINT,
    DLPS_POINTMASK,
    DLPS_SPEC,
    DLPS_SPOTSPEC,
    DLPS_POINTSPEC,
    DLPS_POINTMASKSPEC,
    DLPS_SHADOW,
    DLPS_SPOTSHADOW,
    DLPS_POINTSHADOW,
    DLPS_POINTMASKSHADOW,
    DLPS_SHADOWSPEC,
    DLPS_SPOTSHADOWSPEC,
    DLPS_POINTSHADOWSPEC,
    DLPS_POINTMASKSHADOWSPEC,
    DLPS_SHADOWNORMALOFFSET,
    DLPS_SPOTSHADOWNORMALOFFSET,
    DLPS_POINTSHADOWNORMALOFFSET,
    DLPS_POINTMASKSHADOWNORMALOFFSET,
    DLPS_SHADOWSPECNORMALOFFSET,
    DLPS_SPOTSHADOWSPECNORMALOFFSET,
    DLPS_POINTSHADOWSPECNORMALOFFSET,
    DLPS_POINTMASKSHADOWSPECNORMALOFFSET,
    DLPS_ORTHO,
    DLPS_ORTHOSPOT,
    DLPS_ORTHOPOINT,
    DLPS_ORTHOPOINTMASK,
    DLPS_ORTHOSPEC,
    DLPS_ORTHOSPOTSPEC,
    DLPS_ORTHOPOINTSPEC,
    DLPS_ORTHOPOINTMASKSPEC,
    DLPS_ORTHOSHADOW,
    DLPS_ORTHOSPOTSHADOW,
    DLPS_ORTHOPOINTSHADOW,
    DLPS_ORTHOPOINTMASKSHADOW,
    DLPS_ORTHOSHADOWSPEC,
    DLPS_ORTHOSPOTSHADOWSPEC,
    DLPS_ORTHOPOINTSHADOWSPEC,
    DLPS_ORTHOPOINTMASKSHADOWSPEC,
    DLPS_ORTHOSHADOWNORMALOFFSET,
    DLPS_ORTHOSPOTSHADOWNORMALOFFSET,
    DLPS_ORTHOPOINTSHADOWNORMALOFFSET,
    DLPS_ORTHOPOINTMASKSHADOWNORMALOFFSET,
    DLPS_ORTHOSHADOWSPECNORMALOFFSET,
    DLPS_ORTHOSPOTSHADOWSPECNORMALOFFSET,
    DLPS_ORTHOPOINTSHADOWSPECNORMALOFFSET,
    DLPS_ORTHOPOINTMASKSHADOWSPECNORMALOFFSET,
    MAX_DEFERRED_LIGHT_PS_VARIATIONS
};

/// High-level rendering subsystem. Manages drawing of 3D views.
class URHO3D_API Renderer : public Object
{
    URHO3D_OBJECT(Renderer, Object);

public:
    using ShadowMapFilter = void(Object::*)(View* view, Texture2D* shadowMap, float blurScale);

    /// Construct.
    explicit Renderer(Context* context);
    /// Destruct.
    ~Renderer() override;

    /// Set number of backbuffer viewports to render.
    void SetNumViewports(unsigned num);
    /// Set a backbuffer viewport.
    void SetViewport(unsigned index, Viewport* viewport);
    /// Set default renderpath.
    void SetDefaultRenderPath(RenderPath* renderPath);
    /// Set default renderpath from an XML file.
    void SetDefaultRenderPath(XMLFile* xmlFile);
    /// Set default non-textured material technique.
    void SetDefaultTechnique(Technique* technique);
    /// Set HDR rendering on/off.
    void SetHDRRendering(bool enable);
    /// Set specular lighting on/off.
    void SetSpecularLighting(bool enable);
    /// Set default texture max anisotropy level.
    void SetTextureAnisotropy(int level);
    /// Set default texture filtering.
    void SetTextureFilterMode(TextureFilterMode mode);
    /// Set texture quality level. See the QUALITY constants in GraphicsDefs.h.
    void SetTextureQuality(int quality);
    /// Set material quality level. See the QUALITY constants in GraphicsDefs.h.
    void SetMaterialQuality(int quality);
    /// Set shadows on/off.
    void SetDrawShadows(bool enable);
    /// Set shadow map resolution.
    void SetShadowMapSize(int size);
    /// Set shadow quality mode. See the SHADOWQUALITY enum in GraphicsDefs.h.
    void SetShadowQuality(ShadowQuality quality);
    /// Set shadow softness, only works when SHADOWQUALITY_BLUR_VSM is used.
    void SetShadowSoftness(float shadowSoftness);
    /// Set shadow parameters when VSM is used, they help to reduce light bleeding. LightBleeding must be in [0, 1[
    void SetVSMShadowParameters(float minVariance, float lightBleedingReduction);
    /// Set VSM shadow map multisampling level. Default 1 (no multisampling.)
    void SetVSMMultiSample(int multiSample);
    /// Set post processing filter to the shadow map
    void SetShadowMapFilter(Object* instance, ShadowMapFilter functionPtr);
    /// Set reuse of shadow maps. Default is true. If disabled, also transparent geometry can be shadowed.
    void SetReuseShadowMaps(bool enable);
    /// Set maximum number of shadow maps created for one resolution. Only has effect if reuse of shadow maps is disabled.
    void SetMaxShadowMaps(int shadowMaps);
    /// Set dynamic instancing on/off. When on (default), drawables using the same static-type geometry and material will be automatically combined to an instanced draw call.
    void SetDynamicInstancing(bool enable);
    /// Set number of extra instancing buffer elements. Default is 0. Extra 4-vectors are available through TEXCOORD7 and further.
    void SetNumExtraInstancingBufferElements(int elements);
    /// Set minimum number of instances required in a batch group to render as instanced.
    void SetMinInstances(int instances);
    /// Set maximum number of sorted instances per batch group. If exceeded, instances are rendered unsorted.
    void SetMaxSortedInstances(int instances);
    /// Set maximum number of occluder triangles.
    void SetMaxOccluderTriangles(int triangles);
    /// Set occluder buffer width.
    void SetOcclusionBufferSize(int size);
    /// Set required screen size (1.0 = full screen) for occluders.
    void SetOccluderSizeThreshold(float screenSize);
    /// Set whether to thread occluder rendering. Default false.
    void SetThreadedOcclusion(bool enable);
    /// Set shadow depth bias multiplier for mobile platforms to counteract possible worse shadow map precision. Default 1.0 (no effect.)
    void SetMobileShadowBiasMul(float mul);
    /// Set shadow depth bias addition for mobile platforms to counteract possible worse shadow map precision. Default 0.0 (no effect.)
    void SetMobileShadowBiasAdd(float add);
    /// Set shadow normal offset multiplier for mobile platforms to counteract possible worse shadow map precision. Default 1.0 (no effect.)
    void SetMobileNormalOffsetMul(float mul);
    /// Force reload of shaders.
    void ReloadShaders();

    /// Apply post processing filter to the shadow map. Called by View.
    void ApplyShadowMapFilter(View* view, Texture2D* shadowMap, float blurScale);

    /// Return number of backbuffer viewports.
    unsigned GetNumViewports() const { return viewports_.Size(); }

    /// Return backbuffer viewport by index.
    Viewport* GetViewport(unsigned index) const;
    /// Return nth backbuffer viewport associated to a scene. Index 0 returns the first.
    Viewport* GetViewportForScene(Scene* scene, unsigned index) const;
    /// Return default renderpath.
    RenderPath* GetDefaultRenderPath() const;
    /// Return default non-textured material technique.
    Technique* GetDefaultTechnique() const;

    /// Return whether HDR rendering is enabled.
    bool GetHDRRendering() const { return hdrRendering_; }

    /// Return whether specular lighting is enabled.
    bool GetSpecularLighting() const { return specularLighting_; }

    /// Return whether drawing shadows is enabled.
    bool GetDrawShadows() const { return drawShadows_; }

    /// Return default texture max. anisotropy level.
    int GetTextureAnisotropy() const { return textureAnisotropy_; }

    /// Return default texture filtering mode.
    TextureFilterMode GetTextureFilterMode() const { return textureFilterMode_; }

    /// Return texture quality level.
    int GetTextureQuality() const { return textureQuality_; }

    /// Return material quality level.
    int GetMaterialQuality() const { return materialQuality_; }

    /// Return shadow map resolution.
    int GetShadowMapSize() const { return shadowMapSize_; }

    /// Return shadow quality.
    ShadowQuality GetShadowQuality() const { return shadowQuality_; }

    /// Return shadow softness.
    float GetShadowSoftness() const { return shadowSoftness_; }

    /// Return VSM shadow parameters.
    Vector2 GetVSMShadowParameters() const { return vsmShadowParams_; };

    /// Return VSM shadow multisample level.
    int GetVSMMultiSample() const { return vsmMultiSample_; }

    /// Return whether shadow maps are reused.
    bool GetReuseShadowMaps() const { return reuseShadowMaps_; }

    /// Return maximum number of shadow maps per resolution.
    int GetMaxShadowMaps() const { return maxShadowMaps_; }

    /// Return whether dynamic instancing is in use.
    bool GetDynamicInstancing() const { return dynamicInstancing_; }

    /// Return number of extra instancing buffer elements.
    int GetNumExtraInstancingBufferElements() const { return numExtraInstancingBufferElements_; };

    /// Return minimum number of instances required in a batch group to render as instanced.
    int GetMinInstances() const { return minInstances_; }

    /// Return maximum number of sorted instances per batch group.
    int GetMaxSortedInstances() const { return maxSortedInstances_; }

    /// Return maximum number of occluder triangles.
    int GetMaxOccluderTriangles() const { return maxOccluderTriangles_; }

    /// Return occlusion buffer width.
    int GetOcclusionBufferSize() const { return occlusionBufferSize_; }

    /// Return occluder screen size threshold.
    float GetOccluderSizeThreshold() const { return occluderSizeThreshold_; }

    /// Return whether occlusion rendering is threaded.
    bool GetThreadedOcclusion() const { return threadedOcclusion_; }

    /// Return shadow depth bias multiplier for mobile platforms.
    float GetMobileShadowBiasMul() const { return mobileShadowBiasMul_; }

    /// Return shadow depth bias addition for mobile platforms.
    float GetMobileShadowBiasAdd() const { return mobileShadowBiasAdd_; }

    /// Return shadow normal offset multiplier for mobile platforms.
    float GetMobileNormalOffsetMul() const { return mobileNormalOffsetMul_; }

    /// Return number of views rendered.
    unsigned GetNumViews() const { return views_.Size(); }

    /// Return number of primitives rendered.
    unsigned GetNumPrimitives() const { return numPrimitives_; }

    /// Return number of batches rendered.
    unsigned GetNumBatches() const { return numBatches_; }

    /// Return number of geometries rendered.
    unsigned GetNumGeometries(bool allViews = false) const;
    /// Return number of lights rendered.
    unsigned GetNumLights(bool allViews = false) const;
    /// Return number of shadow maps rendered.
    unsigned GetNumShadowMaps(bool allViews = false) const;
    /// Return number of occluders rendered.
    unsigned GetNumOccluders(bool allViews = false) const;

    /// Return the default zone.
    Zone* GetDefaultZone() const { return defaultZone_; }

    /// Return the default material.
    Material* GetDefaultMaterial() const { return defaultMaterial_; }

    /// Return the default range attenuation texture.
    Texture2D* GetDefaultLightRamp() const { return defaultLightRamp_; }

    /// Return the default spotlight attenuation texture.
    Texture2D* GetDefaultLightSpot() const { return defaultLightSpot_; }

    /// Return the shadowed pointlight face selection cube map.
    TextureCube* GetFaceSelectCubeMap() const { return faceSelectCubeMap_; }

    /// Return the shadowed pointlight indirection cube map.
    TextureCube* GetIndirectionCubeMap() const { return indirectionCubeMap_; }

    /// Return the instancing vertex buffer
    VertexBuffer* GetInstancingBuffer() const { return dynamicInstancing_ ? instancingBuffer_.Get() : nullptr; }

    /// Return the frame update parameters.
    const FrameInfo& GetFrameInfo() const { return frame_; }

    /// Update for rendering. Called by HandleRenderUpdate().
    void Update(float timeStep);
    /// Render. Called by Engine.
    void Render();
    /// Add debug geometry to the debug renderer.
    void DrawDebugGeometry(bool depthTest);
    /// Queue a render surface's viewports for rendering. Called by the surface, or by View.
    void QueueRenderSurface(RenderSurface* renderTarget);
    /// Queue a viewport for rendering. Null surface means backbuffer.
    void QueueViewport(RenderSurface* renderTarget, Viewport* viewport);

    /// Return volume geometry for a light.
    Geometry* GetLightGeometry(Light* light);
    /// Return quad geometry used in postprocessing.
    Geometry* GetQuadGeometry();
    /// Allocate a shadow map. If shadow map reuse is disabled, a different map is returned each time.
    Texture2D* GetShadowMap(Light* light, Camera* camera, unsigned viewWidth, unsigned viewHeight);
    /// Allocate a rendertarget or depth-stencil texture for deferred rendering or postprocessing. Should only be called during actual rendering, not before.
    Texture* GetScreenBuffer
        (int width, int height, unsigned format, int multiSample, bool autoResolve, bool cubemap, bool filtered, bool srgb, unsigned persistentKey = 0);
    /// Allocate a depth-stencil surface that does not need to be readable. Should only be called during actual rendering, not before.
    RenderSurface* GetDepthStencil(int width, int height, int multiSample, bool autoResolve);
    /// Allocate an occlusion buffer.
    OcclusionBuffer* GetOcclusionBuffer(Camera* camera);
    /// Allocate a temporary shadow camera and a scene node for it. Is thread-safe.
    Camera* GetShadowCamera();
    /// Mark a view as prepared by the specified culling camera.
    void StorePreparedView(View* view, Camera* camera);
    /// Return a prepared view if exists for the specified camera. Used to avoid duplicate view preparation CPU work.
    View* GetPreparedView(Camera* camera);
    /// Choose shaders for a forward rendering batch. The related batch queue is provided in case it has extra shader compilation defines.
    void SetBatchShaders(Batch& batch, Technique* tech, bool allowShadows, const BatchQueue& queue);
    /// Choose shaders for a deferred light volume batch.
    void SetLightVolumeBatchShaders
        (Batch& batch, Camera* camera, const String& vsName, const String& psName, const String& vsDefines, const String& psDefines);
    /// Set cull mode while taking possible projection flipping into account.
    void SetCullMode(CullMode mode, Camera* camera);
    /// Ensure sufficient size of the instancing vertex buffer. Return true if successful.
    bool ResizeInstancingBuffer(unsigned numInstances);
    /// Optimize a light by scissor rectangle.
    void OptimizeLightByScissor(Light* light, Camera* camera);
    /// Optimize a light by marking it to the stencil buffer and setting a stencil test.
    void OptimizeLightByStencil(Light* light, Camera* camera);
    /// Return a scissor rectangle for a light.
    const Rect& GetLightScissor(Light* light, Camera* camera);

    /// Return a view or its source view if it uses one. Used internally for render statistics.
    static View* GetActualView(View* view);

private:
    /// Initialize when screen mode initially set.
    void Initialize();
    /// Reload shaders.
    void LoadShaders();
    /// Reload shaders for a material pass. The related batch queue is provided in case it has extra shader compilation defines.
    void LoadPassShaders(Pass* pass, Vector<SharedPtr<ShaderVariation> >& vertexShaders, Vector<SharedPtr<ShaderVariation> >& pixelShaders, const BatchQueue& queue);
    /// Release shaders used in materials.
    void ReleaseMaterialShaders();
    /// Reload textures.
    void ReloadTextures();
    /// Create light volume geometries.
    void CreateGeometries();
    /// Create instancing vertex buffer.
    void CreateInstancingBuffer();
    /// Create point light shadow indirection texture data.
    void SetIndirectionTextureData();
    /// Update a queued viewport for rendering.
    void UpdateQueuedViewport(unsigned index);
    /// Prepare for rendering of a new view.
    void PrepareViewRender();
    /// Remove unused occlusion and screen buffers.
    void RemoveUnusedBuffers();
    /// Reset shadow map allocation counts.
    void ResetShadowMapAllocations();
    /// Reset screem buffer allocation counts.
    void ResetScreenBufferAllocations();
    /// Remove all shadow maps. Called when global shadow map resolution or format is changed.
    void ResetShadowMaps();
    /// Remove all occlusion and screen buffers.
    void ResetBuffers();
    /// Find variations for shadow shaders
    String GetShadowVariations() const;
    /// Handle screen mode event.
    void HandleScreenMode(StringHash eventType, VariantMap& eventData);
    /// Handle render update event.
    void HandleRenderUpdate(StringHash eventType, VariantMap& eventData);
    /// Blur the shadow map.
    void BlurShadowMap(View* view, Texture2D* shadowMap, float blurScale);

    /// Graphics subsystem.
    WeakPtr<Graphics> graphics_;
    /// Default renderpath.
    SharedPtr<RenderPath> defaultRenderPath_;
    /// Default non-textured material technique.
    SharedPtr<Technique> defaultTechnique_;
    /// Default zone.
    SharedPtr<Zone> defaultZone_;
    /// Directional light quad geometry.
    SharedPtr<Geometry> dirLightGeometry_;
    /// Spot light volume geometry.
    SharedPtr<Geometry> spotLightGeometry_;
    /// Point light volume geometry.
    SharedPtr<Geometry> pointLightGeometry_;
    /// Instance stream vertex buffer.
    SharedPtr<VertexBuffer> instancingBuffer_;
    /// Default material.
    SharedPtr<Material> defaultMaterial_;
    /// Default range attenuation texture.
    SharedPtr<Texture2D> defaultLightRamp_;
    /// Default spotlight attenuation texture.
    SharedPtr<Texture2D> defaultLightSpot_;
    /// Face selection cube map for shadowed pointlights.
    SharedPtr<TextureCube> faceSelectCubeMap_;
    /// Indirection cube map for shadowed pointlights.
    SharedPtr<TextureCube> indirectionCubeMap_;
    /// Reusable scene nodes with shadow camera components.
    Vector<SharedPtr<Node> > shadowCameraNodes_;
    /// Reusable occlusion buffers.
    Vector<SharedPtr<OcclusionBuffer> > occlusionBuffers_;
    /// Shadow maps by resolution.
    HashMap<int, Vector<SharedPtr<Texture2D> > > shadowMaps_;
    /// Shadow map dummy color buffers by resolution.
    HashMap<int, SharedPtr<Texture2D> > colorShadowMaps_;
    /// Shadow map allocations by resolution.
    HashMap<int, PODVector<Light*> > shadowMapAllocations_;
    /// Instance of shadow map filter
    Object* shadowMapFilterInstance_;
    /// Function pointer of shadow map filter
    ShadowMapFilter shadowMapFilter_;
    /// Screen buffers by resolution and format.
    HashMap<long long, Vector<SharedPtr<Texture> > > screenBuffers_;
    /// Current screen buffer allocations by resolution and format.
    HashMap<long long, unsigned> screenBufferAllocations_;
    /// Saved status of screen buffer allocations for restoring.
    HashMap<long long, unsigned> savedScreenBufferAllocations_;
    /// Cache for light scissor queries.
    HashMap<Pair<Light*, Camera*>, Rect> lightScissorCache_;
    /// Backbuffer viewports.
    Vector<SharedPtr<Viewport> > viewports_;
    /// Render surface viewports queued for update.
    Vector<Pair<WeakPtr<RenderSurface>, WeakPtr<Viewport> > > queuedViewports_;
    /// Views that have been processed this frame.
    Vector<WeakPtr<View> > views_;
    /// Prepared views by culling camera.
    HashMap<Camera*, WeakPtr<View> > preparedViews_;
    /// Octrees that have been updated during the frame.
    HashSet<Octree*> updatedOctrees_;
    /// Techniques for which missing shader error has been displayed.
    HashSet<Technique*> shaderErrorDisplayed_;
    /// Mutex for shadow camera allocation.
    Mutex rendererMutex_;
    /// Current variation names for deferred light volume shaders.
    Vector<String> deferredLightPSVariations_;
    /// Frame info for rendering.
    FrameInfo frame_;
    /// Texture anisotropy level.
    int textureAnisotropy_;
    /// Texture filtering mode.
    TextureFilterMode textureFilterMode_;
    /// Texture quality level.
    int textureQuality_;
    /// Material quality level.
    int materialQuality_;
    /// Shadow map resolution.
    int shadowMapSize_;
    /// Shadow quality.
    ShadowQuality shadowQuality_;
    /// Shadow softness, only works when SHADOWQUALITY_BLUR_VSM is used.
    float shadowSoftness_;
    /// Shadow parameters when VSM is used, they help to reduce light bleeding.
    Vector2 vsmShadowParams_;
    /// Multisample level for VSM shadows.
    int vsmMultiSample_;
    /// Maximum number of shadow maps per resolution.
    int maxShadowMaps_;
    /// Minimum number of instances required in a batch group to render as instanced.
    int minInstances_;
    /// Maximum sorted instances per batch group.
    int maxSortedInstances_;
    /// Maximum occluder triangles.
    int maxOccluderTriangles_;
    /// Occlusion buffer width.
    int occlusionBufferSize_;
    /// Occluder screen size threshold.
    float occluderSizeThreshold_;
    /// Mobile platform shadow depth bias multiplier.
    float mobileShadowBiasMul_;
    /// Mobile platform shadow depth bias addition.
    float mobileShadowBiasAdd_;
    /// Mobile platform shadow normal offset multiplier.
    float mobileNormalOffsetMul_;
    /// Number of occlusion buffers in use.
    unsigned numOcclusionBuffers_;
    /// Number of temporary shadow cameras in use.
    unsigned numShadowCameras_;
    /// Number of primitives (3D geometry only.)
    unsigned numPrimitives_;
    /// Number of batches (3D geometry only.)
    unsigned numBatches_;
    /// Frame number on which shaders last changed.
    unsigned shadersChangedFrameNumber_;
    /// Current stencil value for light optimization.
    unsigned char lightStencilValue_;
    /// HDR rendering flag.
    bool hdrRendering_;
    /// Specular lighting flag.
    bool specularLighting_;
    /// Draw shadows flag.
    bool drawShadows_;
    /// Shadow map reuse flag.
    bool reuseShadowMaps_;
    /// Dynamic instancing flag.
    bool dynamicInstancing_;
    /// Number of extra instancing data elements.
    int numExtraInstancingBufferElements_;
    /// Threaded occlusion rendering flag.
    bool threadedOcclusion_;
    /// Shaders need reloading flag.
    bool shadersDirty_;
    /// Initialized flag.
    bool initialized_;
    /// Flag for views needing reset.
    bool resetViews_;
};

}
>>>>>>> 7cdd0607
<|MERGE_RESOLUTION|>--- conflicted
+++ resolved
@@ -1,6 +1,5 @@
-<<<<<<< HEAD
 //
-// Copyright (c) 2008-2017 the Urho3D project.
+// Copyright (c) 2008-2018 the Urho3D project.
 //
 // Permission is hereby granted, free of charge, to any person obtaining a copy
 // of this software and associated documentation files (the "Software"), to deal
@@ -179,9 +178,9 @@
     using ShadowMapFilter = void(Object::*)(View* view, Texture2D* shadowMap, float blurScale);
 
     /// Construct.
-    Renderer(Context* context);
+    explicit Renderer(Context* context);
     /// Destruct.
-    virtual ~Renderer() override;
+    ~Renderer() override;
 
     /// Set number of backbuffer viewports to render.
     void SetNumViewports(unsigned num);
@@ -190,9 +189,9 @@
     /// Set default renderpath.
     void SetDefaultRenderPath(RenderPath* renderPath);
     /// Set default renderpath from an XML file.
-    void SetDefaultRenderPath(XMLFile* file);
+    void SetDefaultRenderPath(XMLFile* xmlFile);
     /// Set default non-textured material technique.
-    void SetDefaultTechnique(Technique* tech);
+    void SetDefaultTechnique(Technique* technique);
     /// Set HDR rendering on/off.
     void SetHDRRendering(bool enable);
     /// Set specular lighting on/off.
@@ -407,9 +406,9 @@
     /// Allocate a temporary shadow camera and a scene node for it. Is thread-safe.
     Camera* GetShadowCamera();
     /// Mark a view as prepared by the specified culling camera.
-    void StorePreparedView(View* view, Camera* cullCamera);
+    void StorePreparedView(View* view, Camera* camera);
     /// Return a prepared view if exists for the specified camera. Used to avoid duplicate view preparation CPU work.
-    View* GetPreparedView(Camera* cullCamera);
+    View* GetPreparedView(Camera* camera);
     /// Choose shaders for a forward rendering batch. The related batch queue is provided in case it has extra shader compilation defines.
     void SetBatchShaders(Batch& batch, Technique* tech, bool allowShadows, const BatchQueue& queue);
     /// Choose shaders for a deferred light volume batch.
@@ -612,613 +611,4 @@
     bool resetViews_;
 };
 
-}
-=======
-//
-// Copyright (c) 2008-2018 the Urho3D project.
-//
-// Permission is hereby granted, free of charge, to any person obtaining a copy
-// of this software and associated documentation files (the "Software"), to deal
-// in the Software without restriction, including without limitation the rights
-// to use, copy, modify, merge, publish, distribute, sublicense, and/or sell
-// copies of the Software, and to permit persons to whom the Software is
-// furnished to do so, subject to the following conditions:
-//
-// The above copyright notice and this permission notice shall be included in
-// all copies or substantial portions of the Software.
-//
-// THE SOFTWARE IS PROVIDED "AS IS", WITHOUT WARRANTY OF ANY KIND, EXPRESS OR
-// IMPLIED, INCLUDING BUT NOT LIMITED TO THE WARRANTIES OF MERCHANTABILITY,
-// FITNESS FOR A PARTICULAR PURPOSE AND NONINFRINGEMENT. IN NO EVENT SHALL THE
-// AUTHORS OR COPYRIGHT HOLDERS BE LIABLE FOR ANY CLAIM, DAMAGES OR OTHER
-// LIABILITY, WHETHER IN AN ACTION OF CONTRACT, TORT OR OTHERWISE, ARISING FROM,
-// OUT OF OR IN CONNECTION WITH THE SOFTWARE OR THE USE OR OTHER DEALINGS IN
-// THE SOFTWARE.
-//
-
-#pragma once
-
-#include "../Container/HashSet.h"
-#include "../Core/Mutex.h"
-#include "../Graphics/Batch.h"
-#include "../Graphics/Drawable.h"
-#include "../Graphics/Viewport.h"
-#include "../Math/Color.h"
-
-namespace Urho3D
-{
-
-class Geometry;
-class Drawable;
-class Light;
-class Material;
-class Pass;
-class Technique;
-class Octree;
-class Graphics;
-class RenderPath;
-class RenderSurface;
-class ResourceCache;
-class Scene;
-class Skeleton;
-class OcclusionBuffer;
-class Technique;
-class Texture;
-class Texture2D;
-class TextureCube;
-class View;
-class Zone;
-struct BatchQueue;
-
-static const int SHADOW_MIN_PIXELS = 64;
-static const int INSTANCING_BUFFER_DEFAULT_SIZE = 1024;
-
-/// Light vertex shader variations.
-enum LightVSVariation
-{
-    LVS_DIR = 0,
-    LVS_SPOT,
-    LVS_POINT,
-    LVS_SHADOW,
-    LVS_SPOTSHADOW,
-    LVS_POINTSHADOW,
-    LVS_SHADOWNORMALOFFSET,
-    LVS_SPOTSHADOWNORMALOFFSET,
-    LVS_POINTSHADOWNORMALOFFSET,
-    MAX_LIGHT_VS_VARIATIONS
-};
-
-/// Per-vertex light vertex shader variations.
-enum VertexLightVSVariation
-{
-    VLVS_NOLIGHTS = 0,
-    VLVS_1LIGHT,
-    VLVS_2LIGHTS,
-    VLVS_3LIGHTS,
-    VLVS_4LIGHTS,
-    MAX_VERTEXLIGHT_VS_VARIATIONS
-};
-
-/// Light pixel shader variations.
-enum LightPSVariation
-{
-    LPS_NONE = 0,
-    LPS_SPOT,
-    LPS_POINT,
-    LPS_POINTMASK,
-    LPS_SPEC,
-    LPS_SPOTSPEC,
-    LPS_POINTSPEC,
-    LPS_POINTMASKSPEC,
-    LPS_SHADOW,
-    LPS_SPOTSHADOW,
-    LPS_POINTSHADOW,
-    LPS_POINTMASKSHADOW,
-    LPS_SHADOWSPEC,
-    LPS_SPOTSHADOWSPEC,
-    LPS_POINTSHADOWSPEC,
-    LPS_POINTMASKSHADOWSPEC,
-    MAX_LIGHT_PS_VARIATIONS
-};
-
-/// Deferred light volume vertex shader variations.
-enum DeferredLightVSVariation
-{
-    DLVS_NONE = 0,
-    DLVS_DIR,
-    DLVS_ORTHO,
-    DLVS_ORTHODIR,
-    MAX_DEFERRED_LIGHT_VS_VARIATIONS
-};
-
-/// Deferred light volume pixels shader variations.
-enum DeferredLightPSVariation
-{
-    DLPS_NONE = 0,
-    DLPS_SPOT,
-    DLPS_POINT,
-    DLPS_POINTMASK,
-    DLPS_SPEC,
-    DLPS_SPOTSPEC,
-    DLPS_POINTSPEC,
-    DLPS_POINTMASKSPEC,
-    DLPS_SHADOW,
-    DLPS_SPOTSHADOW,
-    DLPS_POINTSHADOW,
-    DLPS_POINTMASKSHADOW,
-    DLPS_SHADOWSPEC,
-    DLPS_SPOTSHADOWSPEC,
-    DLPS_POINTSHADOWSPEC,
-    DLPS_POINTMASKSHADOWSPEC,
-    DLPS_SHADOWNORMALOFFSET,
-    DLPS_SPOTSHADOWNORMALOFFSET,
-    DLPS_POINTSHADOWNORMALOFFSET,
-    DLPS_POINTMASKSHADOWNORMALOFFSET,
-    DLPS_SHADOWSPECNORMALOFFSET,
-    DLPS_SPOTSHADOWSPECNORMALOFFSET,
-    DLPS_POINTSHADOWSPECNORMALOFFSET,
-    DLPS_POINTMASKSHADOWSPECNORMALOFFSET,
-    DLPS_ORTHO,
-    DLPS_ORTHOSPOT,
-    DLPS_ORTHOPOINT,
-    DLPS_ORTHOPOINTMASK,
-    DLPS_ORTHOSPEC,
-    DLPS_ORTHOSPOTSPEC,
-    DLPS_ORTHOPOINTSPEC,
-    DLPS_ORTHOPOINTMASKSPEC,
-    DLPS_ORTHOSHADOW,
-    DLPS_ORTHOSPOTSHADOW,
-    DLPS_ORTHOPOINTSHADOW,
-    DLPS_ORTHOPOINTMASKSHADOW,
-    DLPS_ORTHOSHADOWSPEC,
-    DLPS_ORTHOSPOTSHADOWSPEC,
-    DLPS_ORTHOPOINTSHADOWSPEC,
-    DLPS_ORTHOPOINTMASKSHADOWSPEC,
-    DLPS_ORTHOSHADOWNORMALOFFSET,
-    DLPS_ORTHOSPOTSHADOWNORMALOFFSET,
-    DLPS_ORTHOPOINTSHADOWNORMALOFFSET,
-    DLPS_ORTHOPOINTMASKSHADOWNORMALOFFSET,
-    DLPS_ORTHOSHADOWSPECNORMALOFFSET,
-    DLPS_ORTHOSPOTSHADOWSPECNORMALOFFSET,
-    DLPS_ORTHOPOINTSHADOWSPECNORMALOFFSET,
-    DLPS_ORTHOPOINTMASKSHADOWSPECNORMALOFFSET,
-    MAX_DEFERRED_LIGHT_PS_VARIATIONS
-};
-
-/// High-level rendering subsystem. Manages drawing of 3D views.
-class URHO3D_API Renderer : public Object
-{
-    URHO3D_OBJECT(Renderer, Object);
-
-public:
-    using ShadowMapFilter = void(Object::*)(View* view, Texture2D* shadowMap, float blurScale);
-
-    /// Construct.
-    explicit Renderer(Context* context);
-    /// Destruct.
-    ~Renderer() override;
-
-    /// Set number of backbuffer viewports to render.
-    void SetNumViewports(unsigned num);
-    /// Set a backbuffer viewport.
-    void SetViewport(unsigned index, Viewport* viewport);
-    /// Set default renderpath.
-    void SetDefaultRenderPath(RenderPath* renderPath);
-    /// Set default renderpath from an XML file.
-    void SetDefaultRenderPath(XMLFile* xmlFile);
-    /// Set default non-textured material technique.
-    void SetDefaultTechnique(Technique* technique);
-    /// Set HDR rendering on/off.
-    void SetHDRRendering(bool enable);
-    /// Set specular lighting on/off.
-    void SetSpecularLighting(bool enable);
-    /// Set default texture max anisotropy level.
-    void SetTextureAnisotropy(int level);
-    /// Set default texture filtering.
-    void SetTextureFilterMode(TextureFilterMode mode);
-    /// Set texture quality level. See the QUALITY constants in GraphicsDefs.h.
-    void SetTextureQuality(int quality);
-    /// Set material quality level. See the QUALITY constants in GraphicsDefs.h.
-    void SetMaterialQuality(int quality);
-    /// Set shadows on/off.
-    void SetDrawShadows(bool enable);
-    /// Set shadow map resolution.
-    void SetShadowMapSize(int size);
-    /// Set shadow quality mode. See the SHADOWQUALITY enum in GraphicsDefs.h.
-    void SetShadowQuality(ShadowQuality quality);
-    /// Set shadow softness, only works when SHADOWQUALITY_BLUR_VSM is used.
-    void SetShadowSoftness(float shadowSoftness);
-    /// Set shadow parameters when VSM is used, they help to reduce light bleeding. LightBleeding must be in [0, 1[
-    void SetVSMShadowParameters(float minVariance, float lightBleedingReduction);
-    /// Set VSM shadow map multisampling level. Default 1 (no multisampling.)
-    void SetVSMMultiSample(int multiSample);
-    /// Set post processing filter to the shadow map
-    void SetShadowMapFilter(Object* instance, ShadowMapFilter functionPtr);
-    /// Set reuse of shadow maps. Default is true. If disabled, also transparent geometry can be shadowed.
-    void SetReuseShadowMaps(bool enable);
-    /// Set maximum number of shadow maps created for one resolution. Only has effect if reuse of shadow maps is disabled.
-    void SetMaxShadowMaps(int shadowMaps);
-    /// Set dynamic instancing on/off. When on (default), drawables using the same static-type geometry and material will be automatically combined to an instanced draw call.
-    void SetDynamicInstancing(bool enable);
-    /// Set number of extra instancing buffer elements. Default is 0. Extra 4-vectors are available through TEXCOORD7 and further.
-    void SetNumExtraInstancingBufferElements(int elements);
-    /// Set minimum number of instances required in a batch group to render as instanced.
-    void SetMinInstances(int instances);
-    /// Set maximum number of sorted instances per batch group. If exceeded, instances are rendered unsorted.
-    void SetMaxSortedInstances(int instances);
-    /// Set maximum number of occluder triangles.
-    void SetMaxOccluderTriangles(int triangles);
-    /// Set occluder buffer width.
-    void SetOcclusionBufferSize(int size);
-    /// Set required screen size (1.0 = full screen) for occluders.
-    void SetOccluderSizeThreshold(float screenSize);
-    /// Set whether to thread occluder rendering. Default false.
-    void SetThreadedOcclusion(bool enable);
-    /// Set shadow depth bias multiplier for mobile platforms to counteract possible worse shadow map precision. Default 1.0 (no effect.)
-    void SetMobileShadowBiasMul(float mul);
-    /// Set shadow depth bias addition for mobile platforms to counteract possible worse shadow map precision. Default 0.0 (no effect.)
-    void SetMobileShadowBiasAdd(float add);
-    /// Set shadow normal offset multiplier for mobile platforms to counteract possible worse shadow map precision. Default 1.0 (no effect.)
-    void SetMobileNormalOffsetMul(float mul);
-    /// Force reload of shaders.
-    void ReloadShaders();
-
-    /// Apply post processing filter to the shadow map. Called by View.
-    void ApplyShadowMapFilter(View* view, Texture2D* shadowMap, float blurScale);
-
-    /// Return number of backbuffer viewports.
-    unsigned GetNumViewports() const { return viewports_.Size(); }
-
-    /// Return backbuffer viewport by index.
-    Viewport* GetViewport(unsigned index) const;
-    /// Return nth backbuffer viewport associated to a scene. Index 0 returns the first.
-    Viewport* GetViewportForScene(Scene* scene, unsigned index) const;
-    /// Return default renderpath.
-    RenderPath* GetDefaultRenderPath() const;
-    /// Return default non-textured material technique.
-    Technique* GetDefaultTechnique() const;
-
-    /// Return whether HDR rendering is enabled.
-    bool GetHDRRendering() const { return hdrRendering_; }
-
-    /// Return whether specular lighting is enabled.
-    bool GetSpecularLighting() const { return specularLighting_; }
-
-    /// Return whether drawing shadows is enabled.
-    bool GetDrawShadows() const { return drawShadows_; }
-
-    /// Return default texture max. anisotropy level.
-    int GetTextureAnisotropy() const { return textureAnisotropy_; }
-
-    /// Return default texture filtering mode.
-    TextureFilterMode GetTextureFilterMode() const { return textureFilterMode_; }
-
-    /// Return texture quality level.
-    int GetTextureQuality() const { return textureQuality_; }
-
-    /// Return material quality level.
-    int GetMaterialQuality() const { return materialQuality_; }
-
-    /// Return shadow map resolution.
-    int GetShadowMapSize() const { return shadowMapSize_; }
-
-    /// Return shadow quality.
-    ShadowQuality GetShadowQuality() const { return shadowQuality_; }
-
-    /// Return shadow softness.
-    float GetShadowSoftness() const { return shadowSoftness_; }
-
-    /// Return VSM shadow parameters.
-    Vector2 GetVSMShadowParameters() const { return vsmShadowParams_; };
-
-    /// Return VSM shadow multisample level.
-    int GetVSMMultiSample() const { return vsmMultiSample_; }
-
-    /// Return whether shadow maps are reused.
-    bool GetReuseShadowMaps() const { return reuseShadowMaps_; }
-
-    /// Return maximum number of shadow maps per resolution.
-    int GetMaxShadowMaps() const { return maxShadowMaps_; }
-
-    /// Return whether dynamic instancing is in use.
-    bool GetDynamicInstancing() const { return dynamicInstancing_; }
-
-    /// Return number of extra instancing buffer elements.
-    int GetNumExtraInstancingBufferElements() const { return numExtraInstancingBufferElements_; };
-
-    /// Return minimum number of instances required in a batch group to render as instanced.
-    int GetMinInstances() const { return minInstances_; }
-
-    /// Return maximum number of sorted instances per batch group.
-    int GetMaxSortedInstances() const { return maxSortedInstances_; }
-
-    /// Return maximum number of occluder triangles.
-    int GetMaxOccluderTriangles() const { return maxOccluderTriangles_; }
-
-    /// Return occlusion buffer width.
-    int GetOcclusionBufferSize() const { return occlusionBufferSize_; }
-
-    /// Return occluder screen size threshold.
-    float GetOccluderSizeThreshold() const { return occluderSizeThreshold_; }
-
-    /// Return whether occlusion rendering is threaded.
-    bool GetThreadedOcclusion() const { return threadedOcclusion_; }
-
-    /// Return shadow depth bias multiplier for mobile platforms.
-    float GetMobileShadowBiasMul() const { return mobileShadowBiasMul_; }
-
-    /// Return shadow depth bias addition for mobile platforms.
-    float GetMobileShadowBiasAdd() const { return mobileShadowBiasAdd_; }
-
-    /// Return shadow normal offset multiplier for mobile platforms.
-    float GetMobileNormalOffsetMul() const { return mobileNormalOffsetMul_; }
-
-    /// Return number of views rendered.
-    unsigned GetNumViews() const { return views_.Size(); }
-
-    /// Return number of primitives rendered.
-    unsigned GetNumPrimitives() const { return numPrimitives_; }
-
-    /// Return number of batches rendered.
-    unsigned GetNumBatches() const { return numBatches_; }
-
-    /// Return number of geometries rendered.
-    unsigned GetNumGeometries(bool allViews = false) const;
-    /// Return number of lights rendered.
-    unsigned GetNumLights(bool allViews = false) const;
-    /// Return number of shadow maps rendered.
-    unsigned GetNumShadowMaps(bool allViews = false) const;
-    /// Return number of occluders rendered.
-    unsigned GetNumOccluders(bool allViews = false) const;
-
-    /// Return the default zone.
-    Zone* GetDefaultZone() const { return defaultZone_; }
-
-    /// Return the default material.
-    Material* GetDefaultMaterial() const { return defaultMaterial_; }
-
-    /// Return the default range attenuation texture.
-    Texture2D* GetDefaultLightRamp() const { return defaultLightRamp_; }
-
-    /// Return the default spotlight attenuation texture.
-    Texture2D* GetDefaultLightSpot() const { return defaultLightSpot_; }
-
-    /// Return the shadowed pointlight face selection cube map.
-    TextureCube* GetFaceSelectCubeMap() const { return faceSelectCubeMap_; }
-
-    /// Return the shadowed pointlight indirection cube map.
-    TextureCube* GetIndirectionCubeMap() const { return indirectionCubeMap_; }
-
-    /// Return the instancing vertex buffer
-    VertexBuffer* GetInstancingBuffer() const { return dynamicInstancing_ ? instancingBuffer_.Get() : nullptr; }
-
-    /// Return the frame update parameters.
-    const FrameInfo& GetFrameInfo() const { return frame_; }
-
-    /// Update for rendering. Called by HandleRenderUpdate().
-    void Update(float timeStep);
-    /// Render. Called by Engine.
-    void Render();
-    /// Add debug geometry to the debug renderer.
-    void DrawDebugGeometry(bool depthTest);
-    /// Queue a render surface's viewports for rendering. Called by the surface, or by View.
-    void QueueRenderSurface(RenderSurface* renderTarget);
-    /// Queue a viewport for rendering. Null surface means backbuffer.
-    void QueueViewport(RenderSurface* renderTarget, Viewport* viewport);
-
-    /// Return volume geometry for a light.
-    Geometry* GetLightGeometry(Light* light);
-    /// Return quad geometry used in postprocessing.
-    Geometry* GetQuadGeometry();
-    /// Allocate a shadow map. If shadow map reuse is disabled, a different map is returned each time.
-    Texture2D* GetShadowMap(Light* light, Camera* camera, unsigned viewWidth, unsigned viewHeight);
-    /// Allocate a rendertarget or depth-stencil texture for deferred rendering or postprocessing. Should only be called during actual rendering, not before.
-    Texture* GetScreenBuffer
-        (int width, int height, unsigned format, int multiSample, bool autoResolve, bool cubemap, bool filtered, bool srgb, unsigned persistentKey = 0);
-    /// Allocate a depth-stencil surface that does not need to be readable. Should only be called during actual rendering, not before.
-    RenderSurface* GetDepthStencil(int width, int height, int multiSample, bool autoResolve);
-    /// Allocate an occlusion buffer.
-    OcclusionBuffer* GetOcclusionBuffer(Camera* camera);
-    /// Allocate a temporary shadow camera and a scene node for it. Is thread-safe.
-    Camera* GetShadowCamera();
-    /// Mark a view as prepared by the specified culling camera.
-    void StorePreparedView(View* view, Camera* camera);
-    /// Return a prepared view if exists for the specified camera. Used to avoid duplicate view preparation CPU work.
-    View* GetPreparedView(Camera* camera);
-    /// Choose shaders for a forward rendering batch. The related batch queue is provided in case it has extra shader compilation defines.
-    void SetBatchShaders(Batch& batch, Technique* tech, bool allowShadows, const BatchQueue& queue);
-    /// Choose shaders for a deferred light volume batch.
-    void SetLightVolumeBatchShaders
-        (Batch& batch, Camera* camera, const String& vsName, const String& psName, const String& vsDefines, const String& psDefines);
-    /// Set cull mode while taking possible projection flipping into account.
-    void SetCullMode(CullMode mode, Camera* camera);
-    /// Ensure sufficient size of the instancing vertex buffer. Return true if successful.
-    bool ResizeInstancingBuffer(unsigned numInstances);
-    /// Optimize a light by scissor rectangle.
-    void OptimizeLightByScissor(Light* light, Camera* camera);
-    /// Optimize a light by marking it to the stencil buffer and setting a stencil test.
-    void OptimizeLightByStencil(Light* light, Camera* camera);
-    /// Return a scissor rectangle for a light.
-    const Rect& GetLightScissor(Light* light, Camera* camera);
-
-    /// Return a view or its source view if it uses one. Used internally for render statistics.
-    static View* GetActualView(View* view);
-
-private:
-    /// Initialize when screen mode initially set.
-    void Initialize();
-    /// Reload shaders.
-    void LoadShaders();
-    /// Reload shaders for a material pass. The related batch queue is provided in case it has extra shader compilation defines.
-    void LoadPassShaders(Pass* pass, Vector<SharedPtr<ShaderVariation> >& vertexShaders, Vector<SharedPtr<ShaderVariation> >& pixelShaders, const BatchQueue& queue);
-    /// Release shaders used in materials.
-    void ReleaseMaterialShaders();
-    /// Reload textures.
-    void ReloadTextures();
-    /// Create light volume geometries.
-    void CreateGeometries();
-    /// Create instancing vertex buffer.
-    void CreateInstancingBuffer();
-    /// Create point light shadow indirection texture data.
-    void SetIndirectionTextureData();
-    /// Update a queued viewport for rendering.
-    void UpdateQueuedViewport(unsigned index);
-    /// Prepare for rendering of a new view.
-    void PrepareViewRender();
-    /// Remove unused occlusion and screen buffers.
-    void RemoveUnusedBuffers();
-    /// Reset shadow map allocation counts.
-    void ResetShadowMapAllocations();
-    /// Reset screem buffer allocation counts.
-    void ResetScreenBufferAllocations();
-    /// Remove all shadow maps. Called when global shadow map resolution or format is changed.
-    void ResetShadowMaps();
-    /// Remove all occlusion and screen buffers.
-    void ResetBuffers();
-    /// Find variations for shadow shaders
-    String GetShadowVariations() const;
-    /// Handle screen mode event.
-    void HandleScreenMode(StringHash eventType, VariantMap& eventData);
-    /// Handle render update event.
-    void HandleRenderUpdate(StringHash eventType, VariantMap& eventData);
-    /// Blur the shadow map.
-    void BlurShadowMap(View* view, Texture2D* shadowMap, float blurScale);
-
-    /// Graphics subsystem.
-    WeakPtr<Graphics> graphics_;
-    /// Default renderpath.
-    SharedPtr<RenderPath> defaultRenderPath_;
-    /// Default non-textured material technique.
-    SharedPtr<Technique> defaultTechnique_;
-    /// Default zone.
-    SharedPtr<Zone> defaultZone_;
-    /// Directional light quad geometry.
-    SharedPtr<Geometry> dirLightGeometry_;
-    /// Spot light volume geometry.
-    SharedPtr<Geometry> spotLightGeometry_;
-    /// Point light volume geometry.
-    SharedPtr<Geometry> pointLightGeometry_;
-    /// Instance stream vertex buffer.
-    SharedPtr<VertexBuffer> instancingBuffer_;
-    /// Default material.
-    SharedPtr<Material> defaultMaterial_;
-    /// Default range attenuation texture.
-    SharedPtr<Texture2D> defaultLightRamp_;
-    /// Default spotlight attenuation texture.
-    SharedPtr<Texture2D> defaultLightSpot_;
-    /// Face selection cube map for shadowed pointlights.
-    SharedPtr<TextureCube> faceSelectCubeMap_;
-    /// Indirection cube map for shadowed pointlights.
-    SharedPtr<TextureCube> indirectionCubeMap_;
-    /// Reusable scene nodes with shadow camera components.
-    Vector<SharedPtr<Node> > shadowCameraNodes_;
-    /// Reusable occlusion buffers.
-    Vector<SharedPtr<OcclusionBuffer> > occlusionBuffers_;
-    /// Shadow maps by resolution.
-    HashMap<int, Vector<SharedPtr<Texture2D> > > shadowMaps_;
-    /// Shadow map dummy color buffers by resolution.
-    HashMap<int, SharedPtr<Texture2D> > colorShadowMaps_;
-    /// Shadow map allocations by resolution.
-    HashMap<int, PODVector<Light*> > shadowMapAllocations_;
-    /// Instance of shadow map filter
-    Object* shadowMapFilterInstance_;
-    /// Function pointer of shadow map filter
-    ShadowMapFilter shadowMapFilter_;
-    /// Screen buffers by resolution and format.
-    HashMap<long long, Vector<SharedPtr<Texture> > > screenBuffers_;
-    /// Current screen buffer allocations by resolution and format.
-    HashMap<long long, unsigned> screenBufferAllocations_;
-    /// Saved status of screen buffer allocations for restoring.
-    HashMap<long long, unsigned> savedScreenBufferAllocations_;
-    /// Cache for light scissor queries.
-    HashMap<Pair<Light*, Camera*>, Rect> lightScissorCache_;
-    /// Backbuffer viewports.
-    Vector<SharedPtr<Viewport> > viewports_;
-    /// Render surface viewports queued for update.
-    Vector<Pair<WeakPtr<RenderSurface>, WeakPtr<Viewport> > > queuedViewports_;
-    /// Views that have been processed this frame.
-    Vector<WeakPtr<View> > views_;
-    /// Prepared views by culling camera.
-    HashMap<Camera*, WeakPtr<View> > preparedViews_;
-    /// Octrees that have been updated during the frame.
-    HashSet<Octree*> updatedOctrees_;
-    /// Techniques for which missing shader error has been displayed.
-    HashSet<Technique*> shaderErrorDisplayed_;
-    /// Mutex for shadow camera allocation.
-    Mutex rendererMutex_;
-    /// Current variation names for deferred light volume shaders.
-    Vector<String> deferredLightPSVariations_;
-    /// Frame info for rendering.
-    FrameInfo frame_;
-    /// Texture anisotropy level.
-    int textureAnisotropy_;
-    /// Texture filtering mode.
-    TextureFilterMode textureFilterMode_;
-    /// Texture quality level.
-    int textureQuality_;
-    /// Material quality level.
-    int materialQuality_;
-    /// Shadow map resolution.
-    int shadowMapSize_;
-    /// Shadow quality.
-    ShadowQuality shadowQuality_;
-    /// Shadow softness, only works when SHADOWQUALITY_BLUR_VSM is used.
-    float shadowSoftness_;
-    /// Shadow parameters when VSM is used, they help to reduce light bleeding.
-    Vector2 vsmShadowParams_;
-    /// Multisample level for VSM shadows.
-    int vsmMultiSample_;
-    /// Maximum number of shadow maps per resolution.
-    int maxShadowMaps_;
-    /// Minimum number of instances required in a batch group to render as instanced.
-    int minInstances_;
-    /// Maximum sorted instances per batch group.
-    int maxSortedInstances_;
-    /// Maximum occluder triangles.
-    int maxOccluderTriangles_;
-    /// Occlusion buffer width.
-    int occlusionBufferSize_;
-    /// Occluder screen size threshold.
-    float occluderSizeThreshold_;
-    /// Mobile platform shadow depth bias multiplier.
-    float mobileShadowBiasMul_;
-    /// Mobile platform shadow depth bias addition.
-    float mobileShadowBiasAdd_;
-    /// Mobile platform shadow normal offset multiplier.
-    float mobileNormalOffsetMul_;
-    /// Number of occlusion buffers in use.
-    unsigned numOcclusionBuffers_;
-    /// Number of temporary shadow cameras in use.
-    unsigned numShadowCameras_;
-    /// Number of primitives (3D geometry only.)
-    unsigned numPrimitives_;
-    /// Number of batches (3D geometry only.)
-    unsigned numBatches_;
-    /// Frame number on which shaders last changed.
-    unsigned shadersChangedFrameNumber_;
-    /// Current stencil value for light optimization.
-    unsigned char lightStencilValue_;
-    /// HDR rendering flag.
-    bool hdrRendering_;
-    /// Specular lighting flag.
-    bool specularLighting_;
-    /// Draw shadows flag.
-    bool drawShadows_;
-    /// Shadow map reuse flag.
-    bool reuseShadowMaps_;
-    /// Dynamic instancing flag.
-    bool dynamicInstancing_;
-    /// Number of extra instancing data elements.
-    int numExtraInstancingBufferElements_;
-    /// Threaded occlusion rendering flag.
-    bool threadedOcclusion_;
-    /// Shaders need reloading flag.
-    bool shadersDirty_;
-    /// Initialized flag.
-    bool initialized_;
-    /// Flag for views needing reset.
-    bool resetViews_;
-};
-
-}
->>>>>>> 7cdd0607
+}