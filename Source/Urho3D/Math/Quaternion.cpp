<<<<<<< HEAD
//
// Copyright (c) 2008-2018 the Urho3D project.
//
// Permission is hereby granted, free of charge, to any person obtaining a copy
// of this software and associated documentation files (the "Software"), to deal
// in the Software without restriction, including without limitation the rights
// to use, copy, modify, merge, publish, distribute, sublicense, and/or sell
// copies of the Software, and to permit persons to whom the Software is
// furnished to do so, subject to the following conditions:
//
// The above copyright notice and this permission notice shall be included in
// all copies or substantial portions of the Software.
//
// THE SOFTWARE IS PROVIDED "AS IS", WITHOUT WARRANTY OF ANY KIND, EXPRESS OR
// IMPLIED, INCLUDING BUT NOT LIMITED TO THE WARRANTIES OF MERCHANTABILITY,
// FITNESS FOR A PARTICULAR PURPOSE AND NONINFRINGEMENT. IN NO EVENT SHALL THE
// AUTHORS OR COPYRIGHT HOLDERS BE LIABLE FOR ANY CLAIM, DAMAGES OR OTHER
// LIABILITY, WHETHER IN AN ACTION OF CONTRACT, TORT OR OTHERWISE, ARISING FROM,
// OUT OF OR IN CONNECTION WITH THE SOFTWARE OR THE USE OR OTHER DEALINGS IN
// THE SOFTWARE.
//

#include "../Precompiled.h"

#include "../Math/Quaternion.h"

#include <cstdio>

#include "../DebugNew.h"

namespace Urho3D
{

const Quaternion Quaternion::IDENTITY;

void Quaternion::FromAngleAxis(float angle, const Vector3& axis)
{
    Vector3 normAxis = axis.Normalized();
    angle *= M_DEGTORAD_2;
    float sinAngle = sinf(angle);
    float cosAngle = cosf(angle);

    w_ = cosAngle;
    x_ = normAxis.x_ * sinAngle;
    y_ = normAxis.y_ * sinAngle;
    z_ = normAxis.z_ * sinAngle;
}

void Quaternion::FromEulerAngles(float x, float y, float z)
{
    // Order of rotations: Z first, then X, then Y (mimics typical FPS camera with gimbal lock at top/bottom)
    x *= M_DEGTORAD_2;
    y *= M_DEGTORAD_2;
    z *= M_DEGTORAD_2;
    float sinX = sinf(x);
    float cosX = cosf(x);
    float sinY = sinf(y);
    float cosY = cosf(y);
    float sinZ = sinf(z);
    float cosZ = cosf(z);

    w_ = cosY * cosX * cosZ + sinY * sinX * sinZ;
    x_ = cosY * sinX * cosZ + sinY * cosX * sinZ;
    y_ = sinY * cosX * cosZ - cosY * sinX * sinZ;
    z_ = cosY * cosX * sinZ - sinY * sinX * cosZ;
}

void Quaternion::FromRotationTo(const Vector3& start, const Vector3& end)
{
    Vector3 normStart = start.Normalized();
    Vector3 normEnd = end.Normalized();
    float d = normStart.DotProduct(normEnd);

    if (d > -1.0f + M_EPSILON)
    {
        Vector3 c = normStart.CrossProduct(normEnd);
        float s = sqrtf((1.0f + d) * 2.0f);
        float invS = 1.0f / s;

        x_ = c.x_ * invS;
        y_ = c.y_ * invS;
        z_ = c.z_ * invS;
        w_ = 0.5f * s;
    }
    else
    {
        Vector3 axis = Vector3::RIGHT.CrossProduct(normStart);
        if (axis.Length() < M_EPSILON)
            axis = Vector3::UP.CrossProduct(normStart);

        FromAngleAxis(180.f, axis);
    }
}

void Quaternion::FromAxes(const Vector3& xAxis, const Vector3& yAxis, const Vector3& zAxis)
{
    Matrix3 matrix(
        xAxis.x_, yAxis.x_, zAxis.x_,
        xAxis.y_, yAxis.y_, zAxis.y_,
        xAxis.z_, yAxis.z_, zAxis.z_
    );

    FromRotationMatrix(matrix);
}

void Quaternion::FromRotationMatrix(const Matrix3& matrix)
{
    float t = matrix.m00_ + matrix.m11_ + matrix.m22_;

    if (t > 0.0f)
    {
        float invS = 0.5f / sqrtf(1.0f + t);

        x_ = (matrix.m21_ - matrix.m12_) * invS;
        y_ = (matrix.m02_ - matrix.m20_) * invS;
        z_ = (matrix.m10_ - matrix.m01_) * invS;
        w_ = 0.25f / invS;
    }
    else
    {
        if (matrix.m00_ > matrix.m11_ && matrix.m00_ > matrix.m22_)
        {
            float invS = 0.5f / sqrtf(1.0f + matrix.m00_ - matrix.m11_ - matrix.m22_);

            x_ = 0.25f / invS;
            y_ = (matrix.m01_ + matrix.m10_) * invS;
            z_ = (matrix.m20_ + matrix.m02_) * invS;
            w_ = (matrix.m21_ - matrix.m12_) * invS;
        }
        else if (matrix.m11_ > matrix.m22_)
        {
            float invS = 0.5f / sqrtf(1.0f + matrix.m11_ - matrix.m00_ - matrix.m22_);

            x_ = (matrix.m01_ + matrix.m10_) * invS;
            y_ = 0.25f / invS;
            z_ = (matrix.m12_ + matrix.m21_) * invS;
            w_ = (matrix.m02_ - matrix.m20_) * invS;
        }
        else
        {
            float invS = 0.5f / sqrtf(1.0f + matrix.m22_ - matrix.m00_ - matrix.m11_);

            x_ = (matrix.m02_ + matrix.m20_) * invS;
            y_ = (matrix.m12_ + matrix.m21_) * invS;
            z_ = 0.25f / invS;
            w_ = (matrix.m10_ - matrix.m01_) * invS;
        }
    }
}

bool Quaternion::FromLookRotation(const Vector3& direction, const Vector3& up)
{
    Quaternion ret;
    Vector3 forward = direction.Normalized();

    Vector3 v = forward.CrossProduct(up);
    // If direction & up are parallel and crossproduct becomes zero, use FromRotationTo() fallback
    if (v.LengthSquared() >= M_EPSILON)
    {
        v.Normalize();
        Vector3 up = v.CrossProduct(forward);
        Vector3 right = up.CrossProduct(forward);
        ret.FromAxes(right, up, forward);
    }
    else
        ret.FromRotationTo(Vector3::FORWARD, forward);

    if (!ret.IsNaN())
    {
        (*this) = ret;
        return true;
    }
    else
        return false;
}

Vector3 Quaternion::EulerAngles() const
{
    // Derivation from http://www.geometrictools.com/Documentation/EulerAngles.pdf
    // Order of rotations: Z first, then X, then Y
    float check = 2.0f * (-y_ * z_ + w_ * x_);

    if (check < -0.995f)
    {
        return Vector3(
            -90.0f,
            0.0f,
            -atan2f(2.0f * (x_ * z_ - w_ * y_), 1.0f - 2.0f * (y_ * y_ + z_ * z_)) * M_RADTODEG
        );
    }
    else if (check > 0.995f)
    {
        return Vector3(
            90.0f,
            0.0f,
            atan2f(2.0f * (x_ * z_ - w_ * y_), 1.0f - 2.0f * (y_ * y_ + z_ * z_)) * M_RADTODEG
        );
    }
    else
    {
        return Vector3(
            asinf(check) * M_RADTODEG,
            atan2f(2.0f * (x_ * z_ + w_ * y_), 1.0f - 2.0f * (x_ * x_ + y_ * y_)) * M_RADTODEG,
            atan2f(2.0f * (x_ * y_ + w_ * z_), 1.0f - 2.0f * (x_ * x_ + z_ * z_)) * M_RADTODEG
        );
    }
}

float Quaternion::YawAngle() const
{
    return EulerAngles().y_;
}

float Quaternion::PitchAngle() const
{
    return EulerAngles().x_;
}

float Quaternion::RollAngle() const
{
    return EulerAngles().z_;
}

Urho3D::Vector3 Quaternion::Axis() const
{
    return Vector3(x_, y_, z_) / sqrt(1. - w_ * w_);
}

float Quaternion::Angle() const
{
    return 2 * Acos(w_);
}

Matrix3 Quaternion::RotationMatrix() const
{
    return Matrix3(
        1.0f - 2.0f * y_ * y_ - 2.0f * z_ * z_,
        2.0f * x_ * y_ - 2.0f * w_ * z_,
        2.0f * x_ * z_ + 2.0f * w_ * y_,
        2.0f * x_ * y_ + 2.0f * w_ * z_,
        1.0f - 2.0f * x_ * x_ - 2.0f * z_ * z_,
        2.0f * y_ * z_ - 2.0f * w_ * x_,
        2.0f * x_ * z_ - 2.0f * w_ * y_,
        2.0f * y_ * z_ + 2.0f * w_ * x_,
        1.0f - 2.0f * x_ * x_ - 2.0f * y_ * y_
    );
}

Quaternion Quaternion::Slerp(const Quaternion& rhs, float t) const
{
    // Use fast approximation for Emscripten builds
#ifdef __EMSCRIPTEN__
    float angle = DotProduct(rhs);
    float sign = 1.f; // Multiply by a sign of +/-1 to guarantee we rotate the shorter arc.
    if (angle < 0.f)
    {
        angle = -angle;
        sign = -1.f;
    }

    float a;
    float b;
    if (angle < 0.999f) // perform spherical linear interpolation.
    {
        // angle = acos(angle); // After this, angle is in the range pi/2 -> 0 as the original angle variable ranged from 0 -> 1.
        angle = (-0.69813170079773212f * angle * angle - 0.87266462599716477f) * angle + 1.5707963267948966f;
        float ta = t*angle;
        // Manually compute the two sines by using a very rough approximation.
        float ta2 = ta*ta;
        b = ((5.64311797634681035370e-03f * ta2 - 1.55271410633428644799e-01f) * ta2 + 9.87862135574673806965e-01f) * ta;
        a = angle - ta;
        float a2 = a*a;
        a = ((5.64311797634681035370e-03f * a2 - 1.55271410633428644799e-01f) * a2 + 9.87862135574673806965e-01f) * a;
    }
    else // If angle is close to taking the denominator to zero, resort to linear interpolation (and normalization).
    {
        a = 1.f - t;
        b = t;
    }
    // Lerp and renormalize.
    return (*this * (a * sign) + rhs * b).Normalized();
#else
    // Favor accuracy for native code builds
    float cosAngle = DotProduct(rhs);
    float sign = 1.0f;
    // Enable shortest path rotation
    if (cosAngle < 0.0f)
    {
        cosAngle = -cosAngle;
        sign = -1.0f;
    }

    float angle = acosf(cosAngle);
    float sinAngle = sinf(angle);
    float t1, t2;

    if (sinAngle > 0.001f)
    {
        float invSinAngle = 1.0f / sinAngle;
        t1 = sinf((1.0f - t) * angle) * invSinAngle;
        t2 = sinf(t * angle) * invSinAngle;
    }
    else
    {
        t1 = 1.0f - t;
        t2 = t;
    }

    return *this * t1 + (rhs * sign) * t2;
#endif
}

Quaternion Quaternion::Nlerp(const Quaternion& rhs, float t, bool shortestPath) const
{
    Quaternion result;
    float fCos = DotProduct(rhs);
    if (fCos < 0.0f && shortestPath)
        result = (*this) + (((-rhs) - (*this)) * t);
    else
        result = (*this) + ((rhs - (*this)) * t);
    result.Normalize();
    return result;
}

String Quaternion::ToString() const
{
    char tempBuffer[CONVERSION_BUFFER_LENGTH];
    sprintf(tempBuffer, "%g %g %g %g", w_, x_, y_, z_);
    return String(tempBuffer);
}

}
=======
//
// Copyright (c) 2008-2019 the Urho3D project.
//
// Permission is hereby granted, free of charge, to any person obtaining a copy
// of this software and associated documentation files (the "Software"), to deal
// in the Software without restriction, including without limitation the rights
// to use, copy, modify, merge, publish, distribute, sublicense, and/or sell
// copies of the Software, and to permit persons to whom the Software is
// furnished to do so, subject to the following conditions:
//
// The above copyright notice and this permission notice shall be included in
// all copies or substantial portions of the Software.
//
// THE SOFTWARE IS PROVIDED "AS IS", WITHOUT WARRANTY OF ANY KIND, EXPRESS OR
// IMPLIED, INCLUDING BUT NOT LIMITED TO THE WARRANTIES OF MERCHANTABILITY,
// FITNESS FOR A PARTICULAR PURPOSE AND NONINFRINGEMENT. IN NO EVENT SHALL THE
// AUTHORS OR COPYRIGHT HOLDERS BE LIABLE FOR ANY CLAIM, DAMAGES OR OTHER
// LIABILITY, WHETHER IN AN ACTION OF CONTRACT, TORT OR OTHERWISE, ARISING FROM,
// OUT OF OR IN CONNECTION WITH THE SOFTWARE OR THE USE OR OTHER DEALINGS IN
// THE SOFTWARE.
//

#include "../Precompiled.h"

#include "../Math/Quaternion.h"

#include <cstdio>

#include "../DebugNew.h"

namespace Urho3D
{

const Quaternion Quaternion::IDENTITY;

void Quaternion::FromAngleAxis(float angle, const Vector3& axis)
{
    Vector3 normAxis = axis.Normalized();
    angle *= M_DEGTORAD_2;
    float sinAngle = sinf(angle);
    float cosAngle = cosf(angle);

    w_ = cosAngle;
    x_ = normAxis.x_ * sinAngle;
    y_ = normAxis.y_ * sinAngle;
    z_ = normAxis.z_ * sinAngle;
}

void Quaternion::FromEulerAngles(float x, float y, float z)
{
    // Order of rotations: Z first, then X, then Y (mimics typical FPS camera with gimbal lock at top/bottom)
    x *= M_DEGTORAD_2;
    y *= M_DEGTORAD_2;
    z *= M_DEGTORAD_2;
    float sinX = sinf(x);
    float cosX = cosf(x);
    float sinY = sinf(y);
    float cosY = cosf(y);
    float sinZ = sinf(z);
    float cosZ = cosf(z);

    w_ = cosY * cosX * cosZ + sinY * sinX * sinZ;
    x_ = cosY * sinX * cosZ + sinY * cosX * sinZ;
    y_ = sinY * cosX * cosZ - cosY * sinX * sinZ;
    z_ = cosY * cosX * sinZ - sinY * sinX * cosZ;
}

void Quaternion::FromRotationTo(const Vector3& start, const Vector3& end)
{
    Vector3 normStart = start.Normalized();
    Vector3 normEnd = end.Normalized();
    float d = normStart.DotProduct(normEnd);

    if (d > -1.0f + M_EPSILON)
    {
        Vector3 c = normStart.CrossProduct(normEnd);
        float s = sqrtf((1.0f + d) * 2.0f);
        float invS = 1.0f / s;

        x_ = c.x_ * invS;
        y_ = c.y_ * invS;
        z_ = c.z_ * invS;
        w_ = 0.5f * s;
    }
    else
    {
        Vector3 axis = Vector3::RIGHT.CrossProduct(normStart);
        if (axis.Length() < M_EPSILON)
            axis = Vector3::UP.CrossProduct(normStart);

        FromAngleAxis(180.f, axis);
    }
}

void Quaternion::FromAxes(const Vector3& xAxis, const Vector3& yAxis, const Vector3& zAxis)
{
    Matrix3 matrix(
        xAxis.x_, yAxis.x_, zAxis.x_,
        xAxis.y_, yAxis.y_, zAxis.y_,
        xAxis.z_, yAxis.z_, zAxis.z_
    );

    FromRotationMatrix(matrix);
}

void Quaternion::FromRotationMatrix(const Matrix3& matrix)
{
    float t = matrix.m00_ + matrix.m11_ + matrix.m22_;

    if (t > 0.0f)
    {
        float invS = 0.5f / sqrtf(1.0f + t);

        x_ = (matrix.m21_ - matrix.m12_) * invS;
        y_ = (matrix.m02_ - matrix.m20_) * invS;
        z_ = (matrix.m10_ - matrix.m01_) * invS;
        w_ = 0.25f / invS;
    }
    else
    {
        if (matrix.m00_ > matrix.m11_ && matrix.m00_ > matrix.m22_)
        {
            float invS = 0.5f / sqrtf(1.0f + matrix.m00_ - matrix.m11_ - matrix.m22_);

            x_ = 0.25f / invS;
            y_ = (matrix.m01_ + matrix.m10_) * invS;
            z_ = (matrix.m20_ + matrix.m02_) * invS;
            w_ = (matrix.m21_ - matrix.m12_) * invS;
        }
        else if (matrix.m11_ > matrix.m22_)
        {
            float invS = 0.5f / sqrtf(1.0f + matrix.m11_ - matrix.m00_ - matrix.m22_);

            x_ = (matrix.m01_ + matrix.m10_) * invS;
            y_ = 0.25f / invS;
            z_ = (matrix.m12_ + matrix.m21_) * invS;
            w_ = (matrix.m02_ - matrix.m20_) * invS;
        }
        else
        {
            float invS = 0.5f / sqrtf(1.0f + matrix.m22_ - matrix.m00_ - matrix.m11_);

            x_ = (matrix.m02_ + matrix.m20_) * invS;
            y_ = (matrix.m12_ + matrix.m21_) * invS;
            z_ = 0.25f / invS;
            w_ = (matrix.m10_ - matrix.m01_) * invS;
        }
    }
}

bool Quaternion::FromLookRotation(const Vector3& direction, const Vector3& up)
{
    Quaternion ret;
    Vector3 forward = direction.Normalized();

    Vector3 v = forward.CrossProduct(up);
    // If direction & up are parallel and crossproduct becomes zero, use FromRotationTo() fallback
    if (v.LengthSquared() >= M_EPSILON)
    {
        v.Normalize();
        Vector3 up = v.CrossProduct(forward);
        Vector3 right = up.CrossProduct(forward);
        ret.FromAxes(right, up, forward);
    }
    else
        ret.FromRotationTo(Vector3::FORWARD, forward);

    if (!ret.IsNaN())
    {
        (*this) = ret;
        return true;
    }
    else
        return false;
}

Vector3 Quaternion::EulerAngles() const
{
    // Derivation from http://www.geometrictools.com/Documentation/EulerAngles.pdf
    // Order of rotations: Z first, then X, then Y
    float check = 2.0f * (-y_ * z_ + w_ * x_);

    if (check < -0.995f)
    {
        return Vector3(
            -90.0f,
            0.0f,
            -atan2f(2.0f * (x_ * z_ - w_ * y_), 1.0f - 2.0f * (y_ * y_ + z_ * z_)) * M_RADTODEG
        );
    }
    else if (check > 0.995f)
    {
        return Vector3(
            90.0f,
            0.0f,
            atan2f(2.0f * (x_ * z_ - w_ * y_), 1.0f - 2.0f * (y_ * y_ + z_ * z_)) * M_RADTODEG
        );
    }
    else
    {
        return Vector3(
            asinf(check) * M_RADTODEG,
            atan2f(2.0f * (x_ * z_ + w_ * y_), 1.0f - 2.0f * (x_ * x_ + y_ * y_)) * M_RADTODEG,
            atan2f(2.0f * (x_ * y_ + w_ * z_), 1.0f - 2.0f * (x_ * x_ + z_ * z_)) * M_RADTODEG
        );
    }
}

float Quaternion::YawAngle() const
{
    return EulerAngles().y_;
}

float Quaternion::PitchAngle() const
{
    return EulerAngles().x_;
}

float Quaternion::RollAngle() const
{
    return EulerAngles().z_;
}

Urho3D::Vector3 Quaternion::Axis() const
{
    return Vector3(x_, y_, z_) / sqrt(1. - w_ * w_);
}

float Quaternion::Angle() const
{
    return 2 * Acos(w_);
}

Matrix3 Quaternion::RotationMatrix() const
{
    return Matrix3(
        1.0f - 2.0f * y_ * y_ - 2.0f * z_ * z_,
        2.0f * x_ * y_ - 2.0f * w_ * z_,
        2.0f * x_ * z_ + 2.0f * w_ * y_,
        2.0f * x_ * y_ + 2.0f * w_ * z_,
        1.0f - 2.0f * x_ * x_ - 2.0f * z_ * z_,
        2.0f * y_ * z_ - 2.0f * w_ * x_,
        2.0f * x_ * z_ - 2.0f * w_ * y_,
        2.0f * y_ * z_ + 2.0f * w_ * x_,
        1.0f - 2.0f * x_ * x_ - 2.0f * y_ * y_
    );
}

Quaternion Quaternion::Slerp(const Quaternion& rhs, float t) const
{
    // Use fast approximation for Emscripten builds
#ifdef __EMSCRIPTEN__
    float angle = DotProduct(rhs);
    float sign = 1.f; // Multiply by a sign of +/-1 to guarantee we rotate the shorter arc.
    if (angle < 0.f)
    {
        angle = -angle;
        sign = -1.f;
    }

    float a;
    float b;
    if (angle < 0.999f) // perform spherical linear interpolation.
    {
        // angle = acos(angle); // After this, angle is in the range pi/2 -> 0 as the original angle variable ranged from 0 -> 1.
        angle = (-0.69813170079773212f * angle * angle - 0.87266462599716477f) * angle + 1.5707963267948966f;
        float ta = t*angle;
        // Manually compute the two sines by using a very rough approximation.
        float ta2 = ta*ta;
        b = ((5.64311797634681035370e-03f * ta2 - 1.55271410633428644799e-01f) * ta2 + 9.87862135574673806965e-01f) * ta;
        a = angle - ta;
        float a2 = a*a;
        a = ((5.64311797634681035370e-03f * a2 - 1.55271410633428644799e-01f) * a2 + 9.87862135574673806965e-01f) * a;
    }
    else // If angle is close to taking the denominator to zero, resort to linear interpolation (and normalization).
    {
        a = 1.f - t;
        b = t;
    }
    // Lerp and renormalize.
    return (*this * (a * sign) + rhs * b).Normalized();
#else
    // Favor accuracy for native code builds
    float cosAngle = DotProduct(rhs);
    float sign = 1.0f;
    // Enable shortest path rotation
    if (cosAngle < 0.0f)
    {
        cosAngle = -cosAngle;
        sign = -1.0f;
    }

    float angle = acosf(cosAngle);
    float sinAngle = sinf(angle);
    float t1, t2;

    if (sinAngle > 0.001f)
    {
        float invSinAngle = 1.0f / sinAngle;
        t1 = sinf((1.0f - t) * angle) * invSinAngle;
        t2 = sinf(t * angle) * invSinAngle;
    }
    else
    {
        t1 = 1.0f - t;
        t2 = t;
    }

    return *this * t1 + (rhs * sign) * t2;
#endif
}

Quaternion Quaternion::Nlerp(const Quaternion& rhs, float t, bool shortestPath) const
{
    Quaternion result;
    float fCos = DotProduct(rhs);
    if (fCos < 0.0f && shortestPath)
        result = (*this) + (((-rhs) - (*this)) * t);
    else
        result = (*this) + ((rhs - (*this)) * t);
    result.Normalize();
    return result;
}

String Quaternion::ToString() const
{
    char tempBuffer[CONVERSION_BUFFER_LENGTH];
    sprintf(tempBuffer, "%g %g %g %g", w_, x_, y_, z_);
    return String(tempBuffer);
}

}
>>>>>>> a476f0c4
<|MERGE_RESOLUTION|>--- conflicted
+++ resolved
@@ -1,6 +1,5 @@
-<<<<<<< HEAD
-//
-// Copyright (c) 2008-2018 the Urho3D project.
+//
+// Copyright (c) 2008-2019 the Urho3D project.
 //
 // Permission is hereby granted, free of charge, to any person obtaining a copy
 // of this software and associated documentation files (the "Software"), to deal
@@ -330,338 +329,4 @@
     return String(tempBuffer);
 }
 
-}
-=======
-//
-// Copyright (c) 2008-2019 the Urho3D project.
-//
-// Permission is hereby granted, free of charge, to any person obtaining a copy
-// of this software and associated documentation files (the "Software"), to deal
-// in the Software without restriction, including without limitation the rights
-// to use, copy, modify, merge, publish, distribute, sublicense, and/or sell
-// copies of the Software, and to permit persons to whom the Software is
-// furnished to do so, subject to the following conditions:
-//
-// The above copyright notice and this permission notice shall be included in
-// all copies or substantial portions of the Software.
-//
-// THE SOFTWARE IS PROVIDED "AS IS", WITHOUT WARRANTY OF ANY KIND, EXPRESS OR
-// IMPLIED, INCLUDING BUT NOT LIMITED TO THE WARRANTIES OF MERCHANTABILITY,
-// FITNESS FOR A PARTICULAR PURPOSE AND NONINFRINGEMENT. IN NO EVENT SHALL THE
-// AUTHORS OR COPYRIGHT HOLDERS BE LIABLE FOR ANY CLAIM, DAMAGES OR OTHER
-// LIABILITY, WHETHER IN AN ACTION OF CONTRACT, TORT OR OTHERWISE, ARISING FROM,
-// OUT OF OR IN CONNECTION WITH THE SOFTWARE OR THE USE OR OTHER DEALINGS IN
-// THE SOFTWARE.
-//
-
-#include "../Precompiled.h"
-
-#include "../Math/Quaternion.h"
-
-#include <cstdio>
-
-#include "../DebugNew.h"
-
-namespace Urho3D
-{
-
-const Quaternion Quaternion::IDENTITY;
-
-void Quaternion::FromAngleAxis(float angle, const Vector3& axis)
-{
-    Vector3 normAxis = axis.Normalized();
-    angle *= M_DEGTORAD_2;
-    float sinAngle = sinf(angle);
-    float cosAngle = cosf(angle);
-
-    w_ = cosAngle;
-    x_ = normAxis.x_ * sinAngle;
-    y_ = normAxis.y_ * sinAngle;
-    z_ = normAxis.z_ * sinAngle;
-}
-
-void Quaternion::FromEulerAngles(float x, float y, float z)
-{
-    // Order of rotations: Z first, then X, then Y (mimics typical FPS camera with gimbal lock at top/bottom)
-    x *= M_DEGTORAD_2;
-    y *= M_DEGTORAD_2;
-    z *= M_DEGTORAD_2;
-    float sinX = sinf(x);
-    float cosX = cosf(x);
-    float sinY = sinf(y);
-    float cosY = cosf(y);
-    float sinZ = sinf(z);
-    float cosZ = cosf(z);
-
-    w_ = cosY * cosX * cosZ + sinY * sinX * sinZ;
-    x_ = cosY * sinX * cosZ + sinY * cosX * sinZ;
-    y_ = sinY * cosX * cosZ - cosY * sinX * sinZ;
-    z_ = cosY * cosX * sinZ - sinY * sinX * cosZ;
-}
-
-void Quaternion::FromRotationTo(const Vector3& start, const Vector3& end)
-{
-    Vector3 normStart = start.Normalized();
-    Vector3 normEnd = end.Normalized();
-    float d = normStart.DotProduct(normEnd);
-
-    if (d > -1.0f + M_EPSILON)
-    {
-        Vector3 c = normStart.CrossProduct(normEnd);
-        float s = sqrtf((1.0f + d) * 2.0f);
-        float invS = 1.0f / s;
-
-        x_ = c.x_ * invS;
-        y_ = c.y_ * invS;
-        z_ = c.z_ * invS;
-        w_ = 0.5f * s;
-    }
-    else
-    {
-        Vector3 axis = Vector3::RIGHT.CrossProduct(normStart);
-        if (axis.Length() < M_EPSILON)
-            axis = Vector3::UP.CrossProduct(normStart);
-
-        FromAngleAxis(180.f, axis);
-    }
-}
-
-void Quaternion::FromAxes(const Vector3& xAxis, const Vector3& yAxis, const Vector3& zAxis)
-{
-    Matrix3 matrix(
-        xAxis.x_, yAxis.x_, zAxis.x_,
-        xAxis.y_, yAxis.y_, zAxis.y_,
-        xAxis.z_, yAxis.z_, zAxis.z_
-    );
-
-    FromRotationMatrix(matrix);
-}
-
-void Quaternion::FromRotationMatrix(const Matrix3& matrix)
-{
-    float t = matrix.m00_ + matrix.m11_ + matrix.m22_;
-
-    if (t > 0.0f)
-    {
-        float invS = 0.5f / sqrtf(1.0f + t);
-
-        x_ = (matrix.m21_ - matrix.m12_) * invS;
-        y_ = (matrix.m02_ - matrix.m20_) * invS;
-        z_ = (matrix.m10_ - matrix.m01_) * invS;
-        w_ = 0.25f / invS;
-    }
-    else
-    {
-        if (matrix.m00_ > matrix.m11_ && matrix.m00_ > matrix.m22_)
-        {
-            float invS = 0.5f / sqrtf(1.0f + matrix.m00_ - matrix.m11_ - matrix.m22_);
-
-            x_ = 0.25f / invS;
-            y_ = (matrix.m01_ + matrix.m10_) * invS;
-            z_ = (matrix.m20_ + matrix.m02_) * invS;
-            w_ = (matrix.m21_ - matrix.m12_) * invS;
-        }
-        else if (matrix.m11_ > matrix.m22_)
-        {
-            float invS = 0.5f / sqrtf(1.0f + matrix.m11_ - matrix.m00_ - matrix.m22_);
-
-            x_ = (matrix.m01_ + matrix.m10_) * invS;
-            y_ = 0.25f / invS;
-            z_ = (matrix.m12_ + matrix.m21_) * invS;
-            w_ = (matrix.m02_ - matrix.m20_) * invS;
-        }
-        else
-        {
-            float invS = 0.5f / sqrtf(1.0f + matrix.m22_ - matrix.m00_ - matrix.m11_);
-
-            x_ = (matrix.m02_ + matrix.m20_) * invS;
-            y_ = (matrix.m12_ + matrix.m21_) * invS;
-            z_ = 0.25f / invS;
-            w_ = (matrix.m10_ - matrix.m01_) * invS;
-        }
-    }
-}
-
-bool Quaternion::FromLookRotation(const Vector3& direction, const Vector3& up)
-{
-    Quaternion ret;
-    Vector3 forward = direction.Normalized();
-
-    Vector3 v = forward.CrossProduct(up);
-    // If direction & up are parallel and crossproduct becomes zero, use FromRotationTo() fallback
-    if (v.LengthSquared() >= M_EPSILON)
-    {
-        v.Normalize();
-        Vector3 up = v.CrossProduct(forward);
-        Vector3 right = up.CrossProduct(forward);
-        ret.FromAxes(right, up, forward);
-    }
-    else
-        ret.FromRotationTo(Vector3::FORWARD, forward);
-
-    if (!ret.IsNaN())
-    {
-        (*this) = ret;
-        return true;
-    }
-    else
-        return false;
-}
-
-Vector3 Quaternion::EulerAngles() const
-{
-    // Derivation from http://www.geometrictools.com/Documentation/EulerAngles.pdf
-    // Order of rotations: Z first, then X, then Y
-    float check = 2.0f * (-y_ * z_ + w_ * x_);
-
-    if (check < -0.995f)
-    {
-        return Vector3(
-            -90.0f,
-            0.0f,
-            -atan2f(2.0f * (x_ * z_ - w_ * y_), 1.0f - 2.0f * (y_ * y_ + z_ * z_)) * M_RADTODEG
-        );
-    }
-    else if (check > 0.995f)
-    {
-        return Vector3(
-            90.0f,
-            0.0f,
-            atan2f(2.0f * (x_ * z_ - w_ * y_), 1.0f - 2.0f * (y_ * y_ + z_ * z_)) * M_RADTODEG
-        );
-    }
-    else
-    {
-        return Vector3(
-            asinf(check) * M_RADTODEG,
-            atan2f(2.0f * (x_ * z_ + w_ * y_), 1.0f - 2.0f * (x_ * x_ + y_ * y_)) * M_RADTODEG,
-            atan2f(2.0f * (x_ * y_ + w_ * z_), 1.0f - 2.0f * (x_ * x_ + z_ * z_)) * M_RADTODEG
-        );
-    }
-}
-
-float Quaternion::YawAngle() const
-{
-    return EulerAngles().y_;
-}
-
-float Quaternion::PitchAngle() const
-{
-    return EulerAngles().x_;
-}
-
-float Quaternion::RollAngle() const
-{
-    return EulerAngles().z_;
-}
-
-Urho3D::Vector3 Quaternion::Axis() const
-{
-    return Vector3(x_, y_, z_) / sqrt(1. - w_ * w_);
-}
-
-float Quaternion::Angle() const
-{
-    return 2 * Acos(w_);
-}
-
-Matrix3 Quaternion::RotationMatrix() const
-{
-    return Matrix3(
-        1.0f - 2.0f * y_ * y_ - 2.0f * z_ * z_,
-        2.0f * x_ * y_ - 2.0f * w_ * z_,
-        2.0f * x_ * z_ + 2.0f * w_ * y_,
-        2.0f * x_ * y_ + 2.0f * w_ * z_,
-        1.0f - 2.0f * x_ * x_ - 2.0f * z_ * z_,
-        2.0f * y_ * z_ - 2.0f * w_ * x_,
-        2.0f * x_ * z_ - 2.0f * w_ * y_,
-        2.0f * y_ * z_ + 2.0f * w_ * x_,
-        1.0f - 2.0f * x_ * x_ - 2.0f * y_ * y_
-    );
-}
-
-Quaternion Quaternion::Slerp(const Quaternion& rhs, float t) const
-{
-    // Use fast approximation for Emscripten builds
-#ifdef __EMSCRIPTEN__
-    float angle = DotProduct(rhs);
-    float sign = 1.f; // Multiply by a sign of +/-1 to guarantee we rotate the shorter arc.
-    if (angle < 0.f)
-    {
-        angle = -angle;
-        sign = -1.f;
-    }
-
-    float a;
-    float b;
-    if (angle < 0.999f) // perform spherical linear interpolation.
-    {
-        // angle = acos(angle); // After this, angle is in the range pi/2 -> 0 as the original angle variable ranged from 0 -> 1.
-        angle = (-0.69813170079773212f * angle * angle - 0.87266462599716477f) * angle + 1.5707963267948966f;
-        float ta = t*angle;
-        // Manually compute the two sines by using a very rough approximation.
-        float ta2 = ta*ta;
-        b = ((5.64311797634681035370e-03f * ta2 - 1.55271410633428644799e-01f) * ta2 + 9.87862135574673806965e-01f) * ta;
-        a = angle - ta;
-        float a2 = a*a;
-        a = ((5.64311797634681035370e-03f * a2 - 1.55271410633428644799e-01f) * a2 + 9.87862135574673806965e-01f) * a;
-    }
-    else // If angle is close to taking the denominator to zero, resort to linear interpolation (and normalization).
-    {
-        a = 1.f - t;
-        b = t;
-    }
-    // Lerp and renormalize.
-    return (*this * (a * sign) + rhs * b).Normalized();
-#else
-    // Favor accuracy for native code builds
-    float cosAngle = DotProduct(rhs);
-    float sign = 1.0f;
-    // Enable shortest path rotation
-    if (cosAngle < 0.0f)
-    {
-        cosAngle = -cosAngle;
-        sign = -1.0f;
-    }
-
-    float angle = acosf(cosAngle);
-    float sinAngle = sinf(angle);
-    float t1, t2;
-
-    if (sinAngle > 0.001f)
-    {
-        float invSinAngle = 1.0f / sinAngle;
-        t1 = sinf((1.0f - t) * angle) * invSinAngle;
-        t2 = sinf(t * angle) * invSinAngle;
-    }
-    else
-    {
-        t1 = 1.0f - t;
-        t2 = t;
-    }
-
-    return *this * t1 + (rhs * sign) * t2;
-#endif
-}
-
-Quaternion Quaternion::Nlerp(const Quaternion& rhs, float t, bool shortestPath) const
-{
-    Quaternion result;
-    float fCos = DotProduct(rhs);
-    if (fCos < 0.0f && shortestPath)
-        result = (*this) + (((-rhs) - (*this)) * t);
-    else
-        result = (*this) + ((rhs - (*this)) * t);
-    result.Normalize();
-    return result;
-}
-
-String Quaternion::ToString() const
-{
-    char tempBuffer[CONVERSION_BUFFER_LENGTH];
-    sprintf(tempBuffer, "%g %g %g %g", w_, x_, y_, z_);
-    return String(tempBuffer);
-}
-
-}
->>>>>>> a476f0c4
+}