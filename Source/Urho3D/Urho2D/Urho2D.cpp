<<<<<<< HEAD
// Copyright (c) 2008-2020 the Urho3D project.
//
// Permission is hereby granted, free of charge, to any person obtaining a copy
// of this software and associated documentation files (the "Software"), to deal
// in the Software without restriction, including without limitation the rights
// to use, copy, modify, merge, publish, distribute, sublicense, and/or sell
// copies of the Software, and to permit persons to whom the Software is
// furnished to do so, subject to the following conditions:
//
// The above copyright notice and this permission notice shall be included in
// all copies or substantial portions of the Software.
//
// THE SOFTWARE IS PROVIDED "AS IS", WITHOUT WARRANTY OF ANY KIND, EXPRESS OR
// IMPLIED, INCLUDING BUT NOT LIMITED TO THE WARRANTIES OF MERCHANTABILITY,
// FITNESS FOR A PARTICULAR PURPOSE AND NONINFRINGEMENT. IN NO EVENT SHALL THE
// AUTHORS OR COPYRIGHT HOLDERS BE LIABLE FOR ANY CLAIM, DAMAGES OR OTHER
// LIABILITY, WHETHER IN AN ACTION OF CONTRACT, TORT OR OTHERWISE, ARISING FROM,
// OUT OF OR IN CONNECTION WITH THE SOFTWARE OR THE USE OR OTHER DEALINGS IN
// THE SOFTWARE.
//

#include "../Precompiled.h"

#include "../Core/Context.h"
#include "../Urho2D/StretchableSprite2D.h"
#include "../Urho2D/AnimatedSprite2D.h"
#include "../Urho2D/AnimationSet2D.h"
#include "../Urho2D/CollisionBox2D.h"
#include "../Urho2D/CollisionChain2D.h"
#include "../Urho2D/CollisionCircle2D.h"
#include "../Urho2D/CollisionEdge2D.h"
#include "../Urho2D/CollisionPolygon2D.h"
#include "../Urho2D/Constraint2D.h"
#include "../Urho2D/ConstraintDistance2D.h"
#include "../Urho2D/ConstraintFriction2D.h"
#include "../Urho2D/ConstraintGear2D.h"
#include "../Urho2D/ConstraintMotor2D.h"
#include "../Urho2D/ConstraintMouse2D.h"
#include "../Urho2D/ConstraintPrismatic2D.h"
#include "../Urho2D/ConstraintPulley2D.h"
#include "../Urho2D/ConstraintRevolute2D.h"
#include "../Urho2D/ConstraintRope2D.h"
#include "../Urho2D/ConstraintWeld2D.h"
#include "../Urho2D/ConstraintWheel2D.h"
#include "../Urho2D/ParticleEffect2D.h"
#include "../Urho2D/ParticleEmitter2D.h"
#include "../Urho2D/PhysicsWorld2D.h"
#include "../Urho2D/Renderer2D.h"
#include "../Urho2D/RigidBody2D.h"
#include "../Urho2D/Sprite2D.h"
#include "../Urho2D/SpriteSheet2D.h"
#include "../Urho2D/TileMap2D.h"
#include "../Urho2D/TileMapLayer2D.h"
#include "../Urho2D/TmxFile2D.h"
#include "../Urho2D/Urho2D.h"

#include "../DebugNew.h"

namespace Urho3D
{

const char* URHO2D_CATEGORY = "Urho2D";

void RegisterUrho2DLibrary(Context* context)
{
    Renderer2D::RegisterObject(context);

    Sprite2D::RegisterObject(context);
    SpriteSheet2D::RegisterObject(context);

    // Must register objects from base to derived order
    Drawable2D::RegisterObject(context);
    StaticSprite2D::RegisterObject(context);

    StretchableSprite2D::RegisterObject(context);

    AnimationSet2D::RegisterObject(context);
    AnimatedSprite2D::RegisterObject(context);

    ParticleEffect2D::RegisterObject(context);
    ParticleEmitter2D::RegisterObject(context);

    TmxFile2D::RegisterObject(context);
    TileMap2D::RegisterObject(context);
    TileMapLayer2D::RegisterObject(context);

    PhysicsWorld2D::RegisterObject(context);
    RigidBody2D::RegisterObject(context);

    CollisionShape2D::RegisterObject(context);
    CollisionBox2D::RegisterObject(context);
    CollisionChain2D::RegisterObject(context);
    CollisionCircle2D::RegisterObject(context);
    CollisionEdge2D::RegisterObject(context);
    CollisionPolygon2D::RegisterObject(context);

    Constraint2D::RegisterObject(context);
    ConstraintDistance2D::RegisterObject(context);
    ConstraintFriction2D::RegisterObject(context);
    ConstraintGear2D::RegisterObject(context);
    ConstraintMotor2D::RegisterObject(context);
    ConstraintMouse2D::RegisterObject(context);
    ConstraintPrismatic2D::RegisterObject(context);
    ConstraintPulley2D::RegisterObject(context);
    ConstraintRevolute2D::RegisterObject(context);
    ConstraintRope2D::RegisterObject(context);
    ConstraintWeld2D::RegisterObject(context);
    ConstraintWheel2D::RegisterObject(context);
}

}
=======
// Copyright (c) 2008-2022 the Urho3D project.
//
// Permission is hereby granted, free of charge, to any person obtaining a copy
// of this software and associated documentation files (the "Software"), to deal
// in the Software without restriction, including without limitation the rights
// to use, copy, modify, merge, publish, distribute, sublicense, and/or sell
// copies of the Software, and to permit persons to whom the Software is
// furnished to do so, subject to the following conditions:
//
// The above copyright notice and this permission notice shall be included in
// all copies or substantial portions of the Software.
//
// THE SOFTWARE IS PROVIDED "AS IS", WITHOUT WARRANTY OF ANY KIND, EXPRESS OR
// IMPLIED, INCLUDING BUT NOT LIMITED TO THE WARRANTIES OF MERCHANTABILITY,
// FITNESS FOR A PARTICULAR PURPOSE AND NONINFRINGEMENT. IN NO EVENT SHALL THE
// AUTHORS OR COPYRIGHT HOLDERS BE LIABLE FOR ANY CLAIM, DAMAGES OR OTHER
// LIABILITY, WHETHER IN AN ACTION OF CONTRACT, TORT OR OTHERWISE, ARISING FROM,
// OUT OF OR IN CONNECTION WITH THE SOFTWARE OR THE USE OR OTHER DEALINGS IN
// THE SOFTWARE.
//

#include "../Precompiled.h"

#include "../Core/Context.h"
#include "../Urho2D/StretchableSprite2D.h"
#include "../Urho2D/AnimatedSprite2D.h"
#include "../Urho2D/AnimationSet2D.h"
#include "../Urho2D/ParticleEffect2D.h"
#include "../Urho2D/ParticleEmitter2D.h"
#include "../Urho2D/Renderer2D.h"
#include "../Urho2D/Sprite2D.h"
#include "../Urho2D/SpriteSheet2D.h"
#include "../Urho2D/TileMap2D.h"
#include "../Urho2D/TileMapLayer2D.h"
#include "../Urho2D/TmxFile2D.h"
#include "../Urho2D/Urho2D.h"

#include "../DebugNew.h"

namespace Urho3D
{

const char* URHO2D_CATEGORY = "Urho2D";

void RegisterUrho2DLibrary(Context* context)
{
    Renderer2D::RegisterObject(context);

    Sprite2D::RegisterObject(context);
    SpriteSheet2D::RegisterObject(context);

    // Must register objects from base to derived order
    Drawable2D::RegisterObject(context);
    StaticSprite2D::RegisterObject(context);

    StretchableSprite2D::RegisterObject(context);

    AnimationSet2D::RegisterObject(context);
    AnimatedSprite2D::RegisterObject(context);

    ParticleEffect2D::RegisterObject(context);
    ParticleEmitter2D::RegisterObject(context);

    TmxFile2D::RegisterObject(context);
    TileMap2D::RegisterObject(context);
    TileMapLayer2D::RegisterObject(context);
}

}
>>>>>>> 76146c80
<|MERGE_RESOLUTION|>--- conflicted
+++ resolved
@@ -1,116 +1,3 @@
-<<<<<<< HEAD
-// Copyright (c) 2008-2020 the Urho3D project.
-//
-// Permission is hereby granted, free of charge, to any person obtaining a copy
-// of this software and associated documentation files (the "Software"), to deal
-// in the Software without restriction, including without limitation the rights
-// to use, copy, modify, merge, publish, distribute, sublicense, and/or sell
-// copies of the Software, and to permit persons to whom the Software is
-// furnished to do so, subject to the following conditions:
-//
-// The above copyright notice and this permission notice shall be included in
-// all copies or substantial portions of the Software.
-//
-// THE SOFTWARE IS PROVIDED "AS IS", WITHOUT WARRANTY OF ANY KIND, EXPRESS OR
-// IMPLIED, INCLUDING BUT NOT LIMITED TO THE WARRANTIES OF MERCHANTABILITY,
-// FITNESS FOR A PARTICULAR PURPOSE AND NONINFRINGEMENT. IN NO EVENT SHALL THE
-// AUTHORS OR COPYRIGHT HOLDERS BE LIABLE FOR ANY CLAIM, DAMAGES OR OTHER
-// LIABILITY, WHETHER IN AN ACTION OF CONTRACT, TORT OR OTHERWISE, ARISING FROM,
-// OUT OF OR IN CONNECTION WITH THE SOFTWARE OR THE USE OR OTHER DEALINGS IN
-// THE SOFTWARE.
-//
-
-#include "../Precompiled.h"
-
-#include "../Core/Context.h"
-#include "../Urho2D/StretchableSprite2D.h"
-#include "../Urho2D/AnimatedSprite2D.h"
-#include "../Urho2D/AnimationSet2D.h"
-#include "../Urho2D/CollisionBox2D.h"
-#include "../Urho2D/CollisionChain2D.h"
-#include "../Urho2D/CollisionCircle2D.h"
-#include "../Urho2D/CollisionEdge2D.h"
-#include "../Urho2D/CollisionPolygon2D.h"
-#include "../Urho2D/Constraint2D.h"
-#include "../Urho2D/ConstraintDistance2D.h"
-#include "../Urho2D/ConstraintFriction2D.h"
-#include "../Urho2D/ConstraintGear2D.h"
-#include "../Urho2D/ConstraintMotor2D.h"
-#include "../Urho2D/ConstraintMouse2D.h"
-#include "../Urho2D/ConstraintPrismatic2D.h"
-#include "../Urho2D/ConstraintPulley2D.h"
-#include "../Urho2D/ConstraintRevolute2D.h"
-#include "../Urho2D/ConstraintRope2D.h"
-#include "../Urho2D/ConstraintWeld2D.h"
-#include "../Urho2D/ConstraintWheel2D.h"
-#include "../Urho2D/ParticleEffect2D.h"
-#include "../Urho2D/ParticleEmitter2D.h"
-#include "../Urho2D/PhysicsWorld2D.h"
-#include "../Urho2D/Renderer2D.h"
-#include "../Urho2D/RigidBody2D.h"
-#include "../Urho2D/Sprite2D.h"
-#include "../Urho2D/SpriteSheet2D.h"
-#include "../Urho2D/TileMap2D.h"
-#include "../Urho2D/TileMapLayer2D.h"
-#include "../Urho2D/TmxFile2D.h"
-#include "../Urho2D/Urho2D.h"
-
-#include "../DebugNew.h"
-
-namespace Urho3D
-{
-
-const char* URHO2D_CATEGORY = "Urho2D";
-
-void RegisterUrho2DLibrary(Context* context)
-{
-    Renderer2D::RegisterObject(context);
-
-    Sprite2D::RegisterObject(context);
-    SpriteSheet2D::RegisterObject(context);
-
-    // Must register objects from base to derived order
-    Drawable2D::RegisterObject(context);
-    StaticSprite2D::RegisterObject(context);
-
-    StretchableSprite2D::RegisterObject(context);
-
-    AnimationSet2D::RegisterObject(context);
-    AnimatedSprite2D::RegisterObject(context);
-
-    ParticleEffect2D::RegisterObject(context);
-    ParticleEmitter2D::RegisterObject(context);
-
-    TmxFile2D::RegisterObject(context);
-    TileMap2D::RegisterObject(context);
-    TileMapLayer2D::RegisterObject(context);
-
-    PhysicsWorld2D::RegisterObject(context);
-    RigidBody2D::RegisterObject(context);
-
-    CollisionShape2D::RegisterObject(context);
-    CollisionBox2D::RegisterObject(context);
-    CollisionChain2D::RegisterObject(context);
-    CollisionCircle2D::RegisterObject(context);
-    CollisionEdge2D::RegisterObject(context);
-    CollisionPolygon2D::RegisterObject(context);
-
-    Constraint2D::RegisterObject(context);
-    ConstraintDistance2D::RegisterObject(context);
-    ConstraintFriction2D::RegisterObject(context);
-    ConstraintGear2D::RegisterObject(context);
-    ConstraintMotor2D::RegisterObject(context);
-    ConstraintMouse2D::RegisterObject(context);
-    ConstraintPrismatic2D::RegisterObject(context);
-    ConstraintPulley2D::RegisterObject(context);
-    ConstraintRevolute2D::RegisterObject(context);
-    ConstraintRope2D::RegisterObject(context);
-    ConstraintWeld2D::RegisterObject(context);
-    ConstraintWheel2D::RegisterObject(context);
-}
-
-}
-=======
 // Copyright (c) 2008-2022 the Urho3D project.
 //
 // Permission is hereby granted, free of charge, to any person obtaining a copy
@@ -179,5 +66,4 @@
     TileMapLayer2D::RegisterObject(context);
 }
 
-}
->>>>>>> 76146c80
+}