--- conflicted
+++ resolved
@@ -140,12 +140,7 @@
 |EMSCRIPTEN_WASM      |1|Enable Binaryen support to generate output to WASM (WebAssembly) format (Emscripten only)|
 |EMSCRIPTEN_ALLOW_MEMORY_GROWTH|1|Enable memory growing based on application demand, default to true as there should be little or no overhead (Emscripten only)|
 |EMSCRIPTEN_TOTAL_MEMORY|*|Specify the total size of memory to be used (Emscripten only); default to 128 MB, must be in multiple of 64 KB|
-<<<<<<< HEAD
-=======
-|EMSCRIPTEN_SHARE_DATA|0|Enable sharing data file support (Emscripten only)|
-|EMSCRIPTEN_EMRUN_BROWSER|firefox|Specify the particular browser to be spawned by emrun during testing (Emscripten only), use 'emrun --list_browsers' command to get the list of possible values|
 |OPENSSL_ROOT_DIR|-|Root path to OpenSSL directory|
->>>>>>> f9e0c1ba
 
 Note that the specified build option values are cached by CMake after the initial configuration step. The cached values will be used by CMake in the subsequent configuration. The same build options are not required to be specified again and again. But once a non-default build option value is being cached, it can only be reverted back to its default value by explicitly resetting it. That is, simply by not passing the corresponding build option would not revert it back to its default. One way to revert all the build options to their default values is by clearing the CMake cache by executing cmake_clean.bat or cmake_clean.sh with the location of the build tree as the first argument or by executing it in the build tree itself.
 
