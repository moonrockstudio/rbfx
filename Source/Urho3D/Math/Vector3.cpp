--- conflicted
+++ resolved
@@ -1,71 +1,3 @@
-<<<<<<< HEAD
-//
-// Copyright (c) 2008-2018 the Urho3D project.
-//
-// Permission is hereby granted, free of charge, to any person obtaining a copy
-// of this software and associated documentation files (the "Software"), to deal
-// in the Software without restriction, including without limitation the rights
-// to use, copy, modify, merge, publish, distribute, sublicense, and/or sell
-// copies of the Software, and to permit persons to whom the Software is
-// furnished to do so, subject to the following conditions:
-//
-// The above copyright notice and this permission notice shall be included in
-// all copies or substantial portions of the Software.
-//
-// THE SOFTWARE IS PROVIDED "AS IS", WITHOUT WARRANTY OF ANY KIND, EXPRESS OR
-// IMPLIED, INCLUDING BUT NOT LIMITED TO THE WARRANTIES OF MERCHANTABILITY,
-// FITNESS FOR A PARTICULAR PURPOSE AND NONINFRINGEMENT. IN NO EVENT SHALL THE
-// AUTHORS OR COPYRIGHT HOLDERS BE LIABLE FOR ANY CLAIM, DAMAGES OR OTHER
-// LIABILITY, WHETHER IN AN ACTION OF CONTRACT, TORT OR OTHERWISE, ARISING FROM,
-// OUT OF OR IN CONNECTION WITH THE SOFTWARE OR THE USE OR OTHER DEALINGS IN
-// THE SOFTWARE.
-//
-
-#include "../Precompiled.h"
-
-#include "../Math/Vector3.h"
-
-#include <cstdio>
-
-#include "../DebugNew.h"
-
-namespace Urho3D
-{
-
-const Vector3 Vector3::ZERO;
-const Vector3 Vector3::LEFT(-1.0f, 0.0f, 0.0f);
-const Vector3 Vector3::RIGHT(1.0f, 0.0f, 0.0f);
-const Vector3 Vector3::UP(0.0f, 1.0f, 0.0f);
-const Vector3 Vector3::DOWN(0.0f, -1.0f, 0.0f);
-const Vector3 Vector3::FORWARD(0.0f, 0.0f, 1.0f);
-const Vector3 Vector3::BACK(0.0f, 0.0f, -1.0f);
-const Vector3 Vector3::ONE(1.0f, 1.0f, 1.0f);
-
-const IntVector3 IntVector3::ZERO;
-const IntVector3 IntVector3::LEFT(-1, 0, 0);
-const IntVector3 IntVector3::RIGHT(1, 0, 0);
-const IntVector3 IntVector3::UP(0, 1, 0);
-const IntVector3 IntVector3::DOWN(0, -1, 0);
-const IntVector3 IntVector3::FORWARD(0, 0, 1);
-const IntVector3 IntVector3::BACK(0, 0, -1);
-const IntVector3 IntVector3::ONE(1, 1, 1);
-
-String Vector3::ToString() const
-{
-    char tempBuffer[CONVERSION_BUFFER_LENGTH];
-    sprintf(tempBuffer, "%g %g %g", x_, y_, z_);
-    return String(tempBuffer);
-}
-
-String IntVector3::ToString() const
-{
-    char tempBuffer[CONVERSION_BUFFER_LENGTH];
-    sprintf(tempBuffer, "%d %d %d", x_, y_, z_);
-    return String(tempBuffer);
-}
-
-}
-=======
 //
 // Copyright (c) 2008-2019 the Urho3D project.
 //
@@ -131,5 +63,4 @@
     return String(tempBuffer);
 }
 
-}
->>>>>>> a476f0c4
+}