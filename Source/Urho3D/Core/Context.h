<<<<<<< HEAD
//
// Copyright (c) 2008-2019 the Urho3D project.
//
// Permission is hereby granted, free of charge, to any person obtaining a copy
// of this software and associated documentation files (the "Software"), to deal
// in the Software without restriction, including without limitation the rights
// to use, copy, modify, merge, publish, distribute, sublicense, and/or sell
// copies of the Software, and to permit persons to whom the Software is
// furnished to do so, subject to the following conditions:
//
// The above copyright notice and this permission notice shall be included in
// all copies or substantial portions of the Software.
//
// THE SOFTWARE IS PROVIDED "AS IS", WITHOUT WARRANTY OF ANY KIND, EXPRESS OR
// IMPLIED, INCLUDING BUT NOT LIMITED TO THE WARRANTIES OF MERCHANTABILITY,
// FITNESS FOR A PARTICULAR PURPOSE AND NONINFRINGEMENT. IN NO EVENT SHALL THE
// AUTHORS OR COPYRIGHT HOLDERS BE LIABLE FOR ANY CLAIM, DAMAGES OR OTHER
// LIABILITY, WHETHER IN AN ACTION OF CONTRACT, TORT OR OTHERWISE, ARISING FROM,
// OUT OF OR IN CONNECTION WITH THE SOFTWARE OR THE USE OR OTHER DEALINGS IN
// THE SOFTWARE.
//

#pragma once

#include <EASTL/unique_ptr.h>

#include "../Container/Ptr.h"
#include "../Core/Attribute.h"
#include "../Core/Object.h"

namespace Urho3D
{

/// Tracking structure for event receivers.
class URHO3D_API EventReceiverGroup : public RefCounted
{
public:
    /// Construct.
    EventReceiverGroup() :
        inSend_(0),
        dirty_(false)
    {
    }

    /// Begin event send. When receivers are removed during send, group has to be cleaned up afterward.
    void BeginSendEvent();

    /// End event send. Clean up if necessary.
    void EndSendEvent();

    /// Add receiver. Same receiver must not be double-added!
    void Add(Object* object);

    /// Remove receiver. Leave holes during send, which requires later cleanup.
    void Remove(Object* object);

    /// Receivers. May contain holes during sending.
    ea::vector<Object*> receivers_;

private:
    /// "In send" recursion counter.
    unsigned inSend_;
    /// Cleanup required flag.
    bool dirty_;
};

/// Urho3D execution context. Provides access to subsystems, object factories and attributes, and event receivers.
class URHO3D_API Context : public RefCounted
{
    friend class Object;

public:
    /// Construct.
    Context();
    /// Destruct.
    ~Context() override;

    /// Create an object by type. Return pointer to it or null if no factory found.
    template <class T> inline SharedPtr<T> CreateObject()
    {
        return StaticCast<T>(CreateObject(T::GetTypeStatic()));
    }
    /// Create an object by type hash. Return pointer to it or null if no factory found.
    SharedPtr<Object> CreateObject(StringHash objectType);
    /// Register a factory for an object type.
    void RegisterFactory(ObjectFactory* factory);
    /// Register a factory for an object type and specify the object category.
    void RegisterFactory(ObjectFactory* factory, const char* category);
    /// Remove object factory.
    void RemoveFactory(StringHash type);
    /// remove object factory.
    void RemoveFactory(StringHash type, const char* category);
    /// Register a subsystem by explicitly using a type. Type must belong to inheritance hierarchy.
    void RegisterSubsystem(Object* object, StringHash type);
    /// Register a subsystem.
    void RegisterSubsystem(Object* object);
    /// Remove a subsystem.
    void RemoveSubsystem(StringHash objectType);
    /// Register object attribute.
    AttributeHandle RegisterAttribute(StringHash objectType, const AttributeInfo& attr);
    /// Remove object attribute.
    void RemoveAttribute(StringHash objectType, const char* name);
    /// Remove all object attributes.
    void RemoveAllAttributes(StringHash objectType);
    /// Update object attribute's default value.
    void UpdateAttributeDefaultValue(StringHash objectType, const char* name, const Variant& defaultValue);
    /// Return a preallocated map for event data. Used for optimization to avoid constant re-allocation of event data maps.
    VariantMap& GetEventDataMap();
    /// Initialises the specified SDL systems, if not already. Returns true if successful. This call must be matched with ReleaseSDL() when SDL functions are no longer required, even if this call fails.
    bool RequireSDL(unsigned int sdlFlags);
    /// Indicate that you are done with using SDL. Must be called after using RequireSDL().
    void ReleaseSDL();
#ifdef URHO3D_IK
    /// Initialises the IK library, if not already. This call must be matched with ReleaseIK() when the IK library is no longer required.
    void RequireIK();
    /// Indicate that you are done with using the IK library.
    void ReleaseIK();
#endif

    /// Copy base class attributes to derived class.
    void CopyBaseAttributes(StringHash baseType, StringHash derivedType);
    /// Template version of registering an object factory.
    template <class T = void, class... Rest> void RegisterFactory();
    /// Template version of registering an object factory with category.
    template <class T = void, class... Rest> void RegisterFactory(const char* category);
    /// Template version of unregistering an object factory.
    template <class T = void, class... Rest> void RemoveFactory();
    /// Template version of unregistering an object factory with category.
    template <class T = void, class... Rest> void RemoveFactory(const char* category);
    /// Template version of registering subsystem.
    template <class T> T* RegisterSubsystem();
    /// Template version of removing a subsystem.
    template <class T> void RemoveSubsystem();
    /// Template version of registering an object attribute.
    template <class T> AttributeHandle RegisterAttribute(const AttributeInfo& attr);
    /// Template version of removing an object attribute.
    template <class T> void RemoveAttribute(const char* name);
    /// Template version of removing all object attributes.
    template <class T> void RemoveAllAttributes();
    /// Template version of copying base class attributes to derived class.
    template <class T, class U> void CopyBaseAttributes();
    /// Template version of updating an object attribute's default value.
    template <class T> void UpdateAttributeDefaultValue(const char* name, const Variant& defaultValue);

    /// Return subsystem by type.
    Object* GetSubsystem(StringHash type) const;

    /// Return global variable based on key
    const Variant& GetGlobalVar(StringHash key) const;

    /// Return all global variables.
    const VariantMap& GetGlobalVars() const { return globalVars_; }

    /// Set global variable with the respective key and value
    void SetGlobalVar(StringHash key, const Variant& value);

    /// Return all subsystems.
    const ea::unordered_map<StringHash, SharedPtr<Object> >& GetSubsystems() const { return subsystems_; }

    /// Return all object factories.
    const ea::unordered_map<StringHash, SharedPtr<ObjectFactory> >& GetObjectFactories() const { return factories_; }

    /// Return all object categories.
    const ea::unordered_map<ea::string, ea::vector<StringHash> >& GetObjectCategories() const { return objectCategories_; }

    /// Return active event sender. Null outside event handling.
    Object* GetEventSender() const;

    /// Return active event handler. Set by Object. Null outside event handling.
    EventHandler* GetEventHandler() const { return eventHandler_; }

    /// Return object type name from hash, or empty if unknown.
    const ea::string& GetTypeName(StringHash objectType) const;
    /// Return a specific attribute description for an object, or null if not found.
    AttributeInfo* GetAttribute(StringHash objectType, const char* name);
    /// Template version of returning a subsystem.
    template <class T> T* GetSubsystem() const;
    /// Template version of returning a specific attribute description.
    template <class T> AttributeInfo* GetAttribute(const char* name);

    /// Return attribute descriptions for an object type, or null if none defined.
    const ea::vector<AttributeInfo>* GetAttributes(StringHash type) const
    {
        auto i = attributes_.find(type);
        return i != attributes_.end() ? &i->second : nullptr;
    }

    /// Return network replication attribute descriptions for an object type, or null if none defined.
    const ea::vector<AttributeInfo>* GetNetworkAttributes(StringHash type) const
    {
        auto i = networkAttributes_.find(type);
        return i != networkAttributes_.end() ? &i->second : nullptr;
    }

    /// Return all registered attributes.
    const ea::unordered_map<StringHash, ea::vector<AttributeInfo> >& GetAllAttributes() const { return attributes_; }

    /// Return event receivers for a sender and event type, or null if they do not exist.
    EventReceiverGroup* GetEventReceivers(Object* sender, StringHash eventType)
    {
        auto i = specificEventReceivers_.find(
            sender);
        if (i != specificEventReceivers_.end())
        {
            auto j = i->second.find(eventType);
            return j != i->second.end() ? j->second : nullptr;
        }
        else
            return nullptr;
    }

    /// Return event receivers for an event type, or null if they do not exist.
    EventReceiverGroup* GetEventReceivers(StringHash eventType)
    {
        auto i = eventReceivers_.find(
            eventType);
        return i != eventReceivers_.end() ? i->second : nullptr;
    }

    /// Return engine subsystem.
    inline Engine* GetEngine() const { return engine_; }
    /// Return time subsystem.
    inline Time* GetTime() const { return time_; }
    /// Return work queue subsystem.
    inline WorkQueue* GetWorkQueue() const { return workQueue_; }
    /// Return file system subsystem.
    inline FileSystem* GetFileSystem() const { return fileSystem_; }
#if URHO3D_LOGGING
    /// Return logging subsystem.
    inline Log* GetLog() const { return log_; }
#endif
    /// Return resource cache subsystem.
    inline ResourceCache* GetCache() const { return cache_; }
    /// Return localization subsystem.
    inline Localization* GetLocalization() const { return l18n_; }
#if URHO3D_NETWORK
    /// Return network subsystem.
    inline Network* GetNetwork() const { return network_; }
#endif
    /// Return input subsystem.
    inline Input* GetInput() const { return input_; }
    /// Return audio subsystem.
    inline Audio* GetAudio() const { return audio_; }
    /// Return UI subsystem.
    inline UI* GetUI() const { return ui_; }
#if URHO3D_SYSTEMUI
    /// Return system ui subsystem.
    inline SystemUI* GetSystemUI() const { return systemUi_; }
#endif
    /// Return graphics subsystem.
    inline Graphics* GetGraphics() const { return graphics_; }
    /// Return renderer subsystem.
    inline Renderer* GetRenderer() const { return renderer_; }

    /// Register engine subsystem and cache it's pointer.
    void RegisterSubsystem(Engine* subsystem);
    /// Register time subsystem and cache it's pointer.
    void RegisterSubsystem(Time* subsystem);
    /// Register work queue subsystem and cache it's pointer.
    void RegisterSubsystem(WorkQueue* subsystem);
    /// Register file system subsystem and cache it's pointer.
    void RegisterSubsystem(FileSystem* subsystem);
#if URHO3D_LOGGING
    /// Register logging subsystem and cache it's pointer.
    void RegisterSubsystem(Log* subsystem);
#endif
    /// Register resource cache subsystem and cache it's pointer.
    void RegisterSubsystem(ResourceCache* subsystem);
    /// Register localization subsystem and cache it's pointer.
    void RegisterSubsystem(Localization* subsystem);
#if URHO3D_NETWORK
    /// Register network subsystem and cache it's pointer.
    void RegisterSubsystem(Network* subsystem);
#endif
    /// Register input subsystem and cache it's pointer.
    void RegisterSubsystem(Input* subsystem);
    /// Register audio subsystem and cache it's pointer.
    void RegisterSubsystem(Audio* subsystem);
    /// Register UI subsystem and cache it's pointer.
    void RegisterSubsystem(UI* subsystem);
#if URHO3D_SYSTEMUI
    /// Register system UI subsystem and cache it's pointer.
    void RegisterSubsystem(SystemUI* subsystem);
#endif
    /// Register system graphics subsystem and cache it's pointer.
    void RegisterSubsystem(Graphics* subsystem);
    /// Register system renderer subsystem and cache it's pointer.
    void RegisterSubsystem(Renderer* subsystem);

private:
    /// Add event receiver.
    void AddEventReceiver(Object* receiver, StringHash eventType);
    /// Add event receiver for specific event.
    void AddEventReceiver(Object* receiver, Object* sender, StringHash eventType);
    /// Remove an event sender from all receivers. Called on its destruction.
    void RemoveEventSender(Object* sender);
    /// Remove event receiver from specific events.
    void RemoveEventReceiver(Object* receiver, Object* sender, StringHash eventType);
    /// Remove event receiver from non-specific events.
    void RemoveEventReceiver(Object* receiver, StringHash eventType);
    /// Begin event send.
    void BeginSendEvent(Object* sender, StringHash eventType);
    /// End event send. Clean up event receivers removed in the meanwhile.
    void EndSendEvent();

    /// Set current event handler. Called by Object.
    void SetEventHandler(EventHandler* handler) { eventHandler_ = handler; }

    /// Object factories.
    ea::unordered_map<StringHash, SharedPtr<ObjectFactory> > factories_;
    /// Subsystems.
    ea::unordered_map<StringHash, SharedPtr<Object> > subsystems_;
    /// Attribute descriptions per object type.
    ea::unordered_map<StringHash, ea::vector<AttributeInfo> > attributes_;
    /// Network replication attribute descriptions per object type.
    ea::unordered_map<StringHash, ea::vector<AttributeInfo> > networkAttributes_;
    /// Event receivers for non-specific events.
    ea::unordered_map<StringHash, SharedPtr<EventReceiverGroup> > eventReceivers_;
    /// Event receivers for specific senders' events.
    ea::unordered_map<Object*, ea::unordered_map<StringHash, SharedPtr<EventReceiverGroup> > > specificEventReceivers_;
    /// Event sender stack.
    ea::vector<Object*> eventSenders_;
    /// Event data stack.
    ea::vector<VariantMap*> eventDataMaps_;
    /// Active event handler. Not stored in a stack for performance reasons; is needed only in esoteric cases.
    EventHandler* eventHandler_;
    /// Object categories.
    ea::unordered_map<ea::string, ea::vector<StringHash> > objectCategories_;
    /// Variant map for global variables that can persist throughout application execution.
    VariantMap globalVars_;

    /// Cached pointer of engine susbsystem.
    WeakPtr<Engine> engine_;
    /// Cached pointer of time susbsystem.
    WeakPtr<Time> time_;
    /// Cached pointer of work queue susbsystem.
    WeakPtr<WorkQueue> workQueue_;
    /// Cached pointer of file system susbsystem.
    WeakPtr<FileSystem> fileSystem_;
#if URHO3D_LOGGING
    /// Cached pointer of logging susbsystem.
    WeakPtr<Log> log_;
#endif
    /// Cached pointer of resource cache susbsystem.
    WeakPtr<ResourceCache> cache_;
    /// Cached pointer of internationalization susbsystem.
    WeakPtr<Localization> l18n_;
#if URHO3D_NETWORK
    /// Cached pointer of network susbsystem.
    WeakPtr<Network> network_;
#endif
    /// Cached pointer of input susbsystem.
    WeakPtr<Input> input_;
    /// Cached pointer of audio susbsystem.
    WeakPtr<Audio> audio_;
    /// Cached pointer of UI susbsystem.
    WeakPtr<UI> ui_;
#if URHO3D_SYSTEMUI
    /// Cached pointer of system UI susbsystem.
    WeakPtr<SystemUI> systemUi_;
#endif
    /// Cached pointer of graphics susbsystem.
    WeakPtr<Graphics> graphics_;
    /// Cached pointer of renderer susbsystem.
    WeakPtr<Renderer> renderer_;
};

// Helper functions that terminate looping of argument list.
template <> inline void Context::RegisterFactory() { }
template <> inline void Context::RegisterFactory(const char* category) { }
template <> inline void Context::RemoveFactory<>() { }
template <> inline void Context::RemoveFactory<>(const char* category) { }

template <class T, class... Rest> void Context::RegisterFactory()
{
    RegisterFactory(new ObjectFactoryImpl<T>(this));
    RegisterFactory<Rest...>();
}

template <class T, class... Rest> void Context::RegisterFactory(const char* category)
{
    RegisterFactory(new ObjectFactoryImpl<T>(this), category);
    RegisterFactory<Rest...>(category);
}


template <class T, class... Rest> void Context::RemoveFactory()
{
    RemoveFactory(T::GetTypeStatic());
    RemoveFactory<Rest...>();
}

template <class T, class... Rest> void Context::RemoveFactory(const char* category)
{
    RemoveFactory(T::GetTypeStatic(), category);
    RemoveFactory<Rest...>(category);
}

template <class T> T* Context::RegisterSubsystem()
{
    auto* subsystem = new T(this);
    RegisterSubsystem(subsystem);
    return subsystem;
}

template <class T> void Context::RemoveSubsystem() { RemoveSubsystem(T::GetTypeStatic()); }

template <class T> AttributeHandle Context::RegisterAttribute(const AttributeInfo& attr) { return RegisterAttribute(T::GetTypeStatic(), attr); }

template <class T> void Context::RemoveAttribute(const char* name) { RemoveAttribute(T::GetTypeStatic(), name); }

template <class T> void Context::RemoveAllAttributes() { RemoveAllAttributes(T::GetTypeStatic()); }

template <class T, class U> void Context::CopyBaseAttributes() { CopyBaseAttributes(T::GetTypeStatic(), U::GetTypeStatic()); }

template <class T> T* Context::GetSubsystem() const { return static_cast<T*>(GetSubsystem(T::GetTypeStatic())); }

template <class T> AttributeInfo* Context::GetAttribute(const char* name) { return GetAttribute(T::GetTypeStatic(), name); }

template <class T> void Context::UpdateAttributeDefaultValue(const char* name, const Variant& defaultValue)
{
    UpdateAttributeDefaultValue(T::GetTypeStatic(), name, defaultValue);
}

}
=======
//
// Copyright (c) 2008-2020 the Urho3D project.
//
// Permission is hereby granted, free of charge, to any person obtaining a copy
// of this software and associated documentation files (the "Software"), to deal
// in the Software without restriction, including without limitation the rights
// to use, copy, modify, merge, publish, distribute, sublicense, and/or sell
// copies of the Software, and to permit persons to whom the Software is
// furnished to do so, subject to the following conditions:
//
// The above copyright notice and this permission notice shall be included in
// all copies or substantial portions of the Software.
//
// THE SOFTWARE IS PROVIDED "AS IS", WITHOUT WARRANTY OF ANY KIND, EXPRESS OR
// IMPLIED, INCLUDING BUT NOT LIMITED TO THE WARRANTIES OF MERCHANTABILITY,
// FITNESS FOR A PARTICULAR PURPOSE AND NONINFRINGEMENT. IN NO EVENT SHALL THE
// AUTHORS OR COPYRIGHT HOLDERS BE LIABLE FOR ANY CLAIM, DAMAGES OR OTHER
// LIABILITY, WHETHER IN AN ACTION OF CONTRACT, TORT OR OTHERWISE, ARISING FROM,
// OUT OF OR IN CONNECTION WITH THE SOFTWARE OR THE USE OR OTHER DEALINGS IN
// THE SOFTWARE.
//

#pragma once

#include "../Container/HashSet.h"
#include "../Core/Attribute.h"
#include "../Core/Object.h"

namespace Urho3D
{

/// Tracking structure for event receivers.
class URHO3D_API EventReceiverGroup : public RefCounted
{
public:
    /// Construct.
    EventReceiverGroup() :
        inSend_(0),
        dirty_(false)
    {
    }

    /// Begin event send. When receivers are removed during send, group has to be cleaned up afterward.
    void BeginSendEvent();

    /// End event send. Clean up if necessary.
    void EndSendEvent();

    /// Add receiver. Same receiver must not be double-added!
    void Add(Object* object);

    /// Remove receiver. Leave holes during send, which requires later cleanup.
    void Remove(Object* object);

    /// Receivers. May contain holes during sending.
    PODVector<Object*> receivers_;

private:
    /// "In send" recursion counter.
    unsigned inSend_;
    /// Cleanup required flag.
    bool dirty_;
};

/// Urho3D execution context. Provides access to subsystems, object factories and attributes, and event receivers.
class URHO3D_API Context : public RefCounted
{
    friend class Object;

public:
    /// Construct.
    Context();
    /// Destruct.
    ~Context() override;

    /// Create an object by type. Return pointer to it or null if no factory found.
    template <class T> inline SharedPtr<T> CreateObject()
    {
        return StaticCast<T>(CreateObject(T::GetTypeStatic()));
    }
    /// Create an object by type hash. Return pointer to it or null if no factory found.
    SharedPtr<Object> CreateObject(StringHash objectType);
    /// Register a factory for an object type.
    void RegisterFactory(ObjectFactory* factory);
    /// Register a factory for an object type and specify the object category.
    void RegisterFactory(ObjectFactory* factory, const char* category);
    /// Register a subsystem.
    void RegisterSubsystem(Object* object);
    /// Remove a subsystem.
    void RemoveSubsystem(StringHash objectType);
    /// Register object attribute.
    AttributeHandle RegisterAttribute(StringHash objectType, const AttributeInfo& attr);
    /// Remove object attribute.
    void RemoveAttribute(StringHash objectType, const char* name);
    /// Remove all object attributes.
    void RemoveAllAttributes(StringHash objectType);
    /// Update object attribute's default value.
    void UpdateAttributeDefaultValue(StringHash objectType, const char* name, const Variant& defaultValue);
    /// Return a preallocated map for event data. Used for optimization to avoid constant re-allocation of event data maps.
    VariantMap& GetEventDataMap();
    /// Initialises the specified SDL systems, if not already. Returns true if successful. This call must be matched with ReleaseSDL() when SDL functions are no longer required, even if this call fails.
    bool RequireSDL(unsigned int sdlFlags);
    /// Indicate that you are done with using SDL. Must be called after using RequireSDL().
    void ReleaseSDL();
#ifdef URHO3D_IK
    /// Initialises the IK library, if not already. This call must be matched with ReleaseIK() when the IK library is no longer required.
    void RequireIK();
    /// Indicate that you are done with using the IK library.
    void ReleaseIK();
#endif

    /// Copy base class attributes to derived class.
    void CopyBaseAttributes(StringHash baseType, StringHash derivedType);
    /// Template version of registering an object factory.
    template <class T> void RegisterFactory();
    /// Template version of registering an object factory with category.
    template <class T> void RegisterFactory(const char* category);
    /// Template version of registering subsystem.
    template <class T> T* RegisterSubsystem();
    /// Template version of removing a subsystem.
    template <class T> void RemoveSubsystem();
    /// Template version of registering an object attribute.
    template <class T> AttributeHandle RegisterAttribute(const AttributeInfo& attr);
    /// Template version of removing an object attribute.
    template <class T> void RemoveAttribute(const char* name);
    /// Template version of removing all object attributes.
    template <class T> void RemoveAllAttributes();
    /// Template version of copying base class attributes to derived class.
    template <class T, class U> void CopyBaseAttributes();
    /// Template version of updating an object attribute's default value.
    template <class T> void UpdateAttributeDefaultValue(const char* name, const Variant& defaultValue);

    /// Return subsystem by type.
    Object* GetSubsystem(StringHash type) const;

    /// Return global variable based on key
    const Variant& GetGlobalVar(StringHash key) const;

    /// Return all global variables.
    const VariantMap& GetGlobalVars() const { return globalVars_; }

    /// Set global variable with the respective key and value
    void SetGlobalVar(StringHash key, const Variant& value);

    /// Return all subsystems.
    const HashMap<StringHash, SharedPtr<Object> >& GetSubsystems() const { return subsystems_; }

    /// Return all object factories.
    const HashMap<StringHash, SharedPtr<ObjectFactory> >& GetObjectFactories() const { return factories_; }

    /// Return all object categories.
    const HashMap<String, Vector<StringHash> >& GetObjectCategories() const { return objectCategories_; }

    /// Return active event sender. Null outside event handling.
    Object* GetEventSender() const;

    /// Return active event handler. Set by Object. Null outside event handling.
    EventHandler* GetEventHandler() const { return eventHandler_; }

    /// Return object type name from hash, or empty if unknown.
    const String& GetTypeName(StringHash objectType) const;
    /// Return a specific attribute description for an object, or null if not found.
    AttributeInfo* GetAttribute(StringHash objectType, const char* name);
    /// Template version of returning a subsystem.
    template <class T> T* GetSubsystem() const;
    /// Template version of returning a specific attribute description.
    template <class T> AttributeInfo* GetAttribute(const char* name);

    /// Return attribute descriptions for an object type, or null if none defined.
    const Vector<AttributeInfo>* GetAttributes(StringHash type) const
    {
        HashMap<StringHash, Vector<AttributeInfo> >::ConstIterator i = attributes_.Find(type);
        return i != attributes_.End() ? &i->second_ : nullptr;
    }

    /// Return network replication attribute descriptions for an object type, or null if none defined.
    const Vector<AttributeInfo>* GetNetworkAttributes(StringHash type) const
    {
        HashMap<StringHash, Vector<AttributeInfo> >::ConstIterator i = networkAttributes_.Find(type);
        return i != networkAttributes_.End() ? &i->second_ : nullptr;
    }

    /// Return all registered attributes.
    const HashMap<StringHash, Vector<AttributeInfo> >& GetAllAttributes() const { return attributes_; }

    /// Return event receivers for a sender and event type, or null if they do not exist.
    EventReceiverGroup* GetEventReceivers(Object* sender, StringHash eventType)
    {
        HashMap<Object*, HashMap<StringHash, SharedPtr<EventReceiverGroup> > >::Iterator i = specificEventReceivers_.Find(sender);
        if (i != specificEventReceivers_.End())
        {
            HashMap<StringHash, SharedPtr<EventReceiverGroup> >::Iterator j = i->second_.Find(eventType);
            return j != i->second_.End() ? j->second_ : nullptr;
        }
        else
            return nullptr;
    }

    /// Return event receivers for an event type, or null if they do not exist.
    EventReceiverGroup* GetEventReceivers(StringHash eventType)
    {
        HashMap<StringHash, SharedPtr<EventReceiverGroup> >::Iterator i = eventReceivers_.Find(eventType);
        return i != eventReceivers_.End() ? i->second_ : nullptr;
    }

private:
    /// Add event receiver.
    void AddEventReceiver(Object* receiver, StringHash eventType);
    /// Add event receiver for specific event.
    void AddEventReceiver(Object* receiver, Object* sender, StringHash eventType);
    /// Remove an event sender from all receivers. Called on its destruction.
    void RemoveEventSender(Object* sender);
    /// Remove event receiver from specific events.
    void RemoveEventReceiver(Object* receiver, Object* sender, StringHash eventType);
    /// Remove event receiver from non-specific events.
    void RemoveEventReceiver(Object* receiver, StringHash eventType);
    /// Begin event send.
    void BeginSendEvent(Object* sender, StringHash eventType);
    /// End event send. Clean up event receivers removed in the meanwhile.
    void EndSendEvent();

    /// Set current event handler. Called by Object.
    void SetEventHandler(EventHandler* handler) { eventHandler_ = handler; }

    /// Object factories.
    HashMap<StringHash, SharedPtr<ObjectFactory> > factories_;
    /// Subsystems.
    HashMap<StringHash, SharedPtr<Object> > subsystems_;
    /// Attribute descriptions per object type.
    HashMap<StringHash, Vector<AttributeInfo> > attributes_;
    /// Network replication attribute descriptions per object type.
    HashMap<StringHash, Vector<AttributeInfo> > networkAttributes_;
    /// Event receivers for non-specific events.
    HashMap<StringHash, SharedPtr<EventReceiverGroup> > eventReceivers_;
    /// Event receivers for specific senders' events.
    HashMap<Object*, HashMap<StringHash, SharedPtr<EventReceiverGroup> > > specificEventReceivers_;
    /// Event sender stack.
    PODVector<Object*> eventSenders_;
    /// Event data stack.
    PODVector<VariantMap*> eventDataMaps_;
    /// Active event handler. Not stored in a stack for performance reasons; is needed only in esoteric cases.
    EventHandler* eventHandler_;
    /// Object categories.
    HashMap<String, Vector<StringHash> > objectCategories_;
    /// Variant map for global variables that can persist throughout application execution.
    VariantMap globalVars_;
};

template <class T> void Context::RegisterFactory() { RegisterFactory(new ObjectFactoryImpl<T>(this)); }

template <class T> void Context::RegisterFactory(const char* category)
{
    RegisterFactory(new ObjectFactoryImpl<T>(this), category);
}

template <class T> T* Context::RegisterSubsystem()
{
    auto* subsystem = new T(this);
    RegisterSubsystem(subsystem);
    return subsystem;
}

template <class T> void Context::RemoveSubsystem() { RemoveSubsystem(T::GetTypeStatic()); }

template <class T> AttributeHandle Context::RegisterAttribute(const AttributeInfo& attr) { return RegisterAttribute(T::GetTypeStatic(), attr); }

template <class T> void Context::RemoveAttribute(const char* name) { RemoveAttribute(T::GetTypeStatic(), name); }

template <class T> void Context::RemoveAllAttributes() { RemoveAllAttributes(T::GetTypeStatic()); }

template <class T, class U> void Context::CopyBaseAttributes() { CopyBaseAttributes(T::GetTypeStatic(), U::GetTypeStatic()); }

template <class T> T* Context::GetSubsystem() const { return static_cast<T*>(GetSubsystem(T::GetTypeStatic())); }

template <class T> AttributeInfo* Context::GetAttribute(const char* name) { return GetAttribute(T::GetTypeStatic(), name); }

template <class T> void Context::UpdateAttributeDefaultValue(const char* name, const Variant& defaultValue)
{
    UpdateAttributeDefaultValue(T::GetTypeStatic(), name, defaultValue);
}

}
>>>>>>> fe4a641a
<|MERGE_RESOLUTION|>--- conflicted
+++ resolved
@@ -1,6 +1,5 @@
-<<<<<<< HEAD
 //
-// Copyright (c) 2008-2019 the Urho3D project.
+// Copyright (c) 2008-2020 the Urho3D project.
 //
 // Permission is hereby granted, free of charge, to any person obtaining a copy
 // of this software and associated documentation files (the "Software"), to deal
@@ -423,288 +422,4 @@
     UpdateAttributeDefaultValue(T::GetTypeStatic(), name, defaultValue);
 }
 
-}
-=======
-//
-// Copyright (c) 2008-2020 the Urho3D project.
-//
-// Permission is hereby granted, free of charge, to any person obtaining a copy
-// of this software and associated documentation files (the "Software"), to deal
-// in the Software without restriction, including without limitation the rights
-// to use, copy, modify, merge, publish, distribute, sublicense, and/or sell
-// copies of the Software, and to permit persons to whom the Software is
-// furnished to do so, subject to the following conditions:
-//
-// The above copyright notice and this permission notice shall be included in
-// all copies or substantial portions of the Software.
-//
-// THE SOFTWARE IS PROVIDED "AS IS", WITHOUT WARRANTY OF ANY KIND, EXPRESS OR
-// IMPLIED, INCLUDING BUT NOT LIMITED TO THE WARRANTIES OF MERCHANTABILITY,
-// FITNESS FOR A PARTICULAR PURPOSE AND NONINFRINGEMENT. IN NO EVENT SHALL THE
-// AUTHORS OR COPYRIGHT HOLDERS BE LIABLE FOR ANY CLAIM, DAMAGES OR OTHER
-// LIABILITY, WHETHER IN AN ACTION OF CONTRACT, TORT OR OTHERWISE, ARISING FROM,
-// OUT OF OR IN CONNECTION WITH THE SOFTWARE OR THE USE OR OTHER DEALINGS IN
-// THE SOFTWARE.
-//
-
-#pragma once
-
-#include "../Container/HashSet.h"
-#include "../Core/Attribute.h"
-#include "../Core/Object.h"
-
-namespace Urho3D
-{
-
-/// Tracking structure for event receivers.
-class URHO3D_API EventReceiverGroup : public RefCounted
-{
-public:
-    /// Construct.
-    EventReceiverGroup() :
-        inSend_(0),
-        dirty_(false)
-    {
-    }
-
-    /// Begin event send. When receivers are removed during send, group has to be cleaned up afterward.
-    void BeginSendEvent();
-
-    /// End event send. Clean up if necessary.
-    void EndSendEvent();
-
-    /// Add receiver. Same receiver must not be double-added!
-    void Add(Object* object);
-
-    /// Remove receiver. Leave holes during send, which requires later cleanup.
-    void Remove(Object* object);
-
-    /// Receivers. May contain holes during sending.
-    PODVector<Object*> receivers_;
-
-private:
-    /// "In send" recursion counter.
-    unsigned inSend_;
-    /// Cleanup required flag.
-    bool dirty_;
-};
-
-/// Urho3D execution context. Provides access to subsystems, object factories and attributes, and event receivers.
-class URHO3D_API Context : public RefCounted
-{
-    friend class Object;
-
-public:
-    /// Construct.
-    Context();
-    /// Destruct.
-    ~Context() override;
-
-    /// Create an object by type. Return pointer to it or null if no factory found.
-    template <class T> inline SharedPtr<T> CreateObject()
-    {
-        return StaticCast<T>(CreateObject(T::GetTypeStatic()));
-    }
-    /// Create an object by type hash. Return pointer to it or null if no factory found.
-    SharedPtr<Object> CreateObject(StringHash objectType);
-    /// Register a factory for an object type.
-    void RegisterFactory(ObjectFactory* factory);
-    /// Register a factory for an object type and specify the object category.
-    void RegisterFactory(ObjectFactory* factory, const char* category);
-    /// Register a subsystem.
-    void RegisterSubsystem(Object* object);
-    /// Remove a subsystem.
-    void RemoveSubsystem(StringHash objectType);
-    /// Register object attribute.
-    AttributeHandle RegisterAttribute(StringHash objectType, const AttributeInfo& attr);
-    /// Remove object attribute.
-    void RemoveAttribute(StringHash objectType, const char* name);
-    /// Remove all object attributes.
-    void RemoveAllAttributes(StringHash objectType);
-    /// Update object attribute's default value.
-    void UpdateAttributeDefaultValue(StringHash objectType, const char* name, const Variant& defaultValue);
-    /// Return a preallocated map for event data. Used for optimization to avoid constant re-allocation of event data maps.
-    VariantMap& GetEventDataMap();
-    /// Initialises the specified SDL systems, if not already. Returns true if successful. This call must be matched with ReleaseSDL() when SDL functions are no longer required, even if this call fails.
-    bool RequireSDL(unsigned int sdlFlags);
-    /// Indicate that you are done with using SDL. Must be called after using RequireSDL().
-    void ReleaseSDL();
-#ifdef URHO3D_IK
-    /// Initialises the IK library, if not already. This call must be matched with ReleaseIK() when the IK library is no longer required.
-    void RequireIK();
-    /// Indicate that you are done with using the IK library.
-    void ReleaseIK();
-#endif
-
-    /// Copy base class attributes to derived class.
-    void CopyBaseAttributes(StringHash baseType, StringHash derivedType);
-    /// Template version of registering an object factory.
-    template <class T> void RegisterFactory();
-    /// Template version of registering an object factory with category.
-    template <class T> void RegisterFactory(const char* category);
-    /// Template version of registering subsystem.
-    template <class T> T* RegisterSubsystem();
-    /// Template version of removing a subsystem.
-    template <class T> void RemoveSubsystem();
-    /// Template version of registering an object attribute.
-    template <class T> AttributeHandle RegisterAttribute(const AttributeInfo& attr);
-    /// Template version of removing an object attribute.
-    template <class T> void RemoveAttribute(const char* name);
-    /// Template version of removing all object attributes.
-    template <class T> void RemoveAllAttributes();
-    /// Template version of copying base class attributes to derived class.
-    template <class T, class U> void CopyBaseAttributes();
-    /// Template version of updating an object attribute's default value.
-    template <class T> void UpdateAttributeDefaultValue(const char* name, const Variant& defaultValue);
-
-    /// Return subsystem by type.
-    Object* GetSubsystem(StringHash type) const;
-
-    /// Return global variable based on key
-    const Variant& GetGlobalVar(StringHash key) const;
-
-    /// Return all global variables.
-    const VariantMap& GetGlobalVars() const { return globalVars_; }
-
-    /// Set global variable with the respective key and value
-    void SetGlobalVar(StringHash key, const Variant& value);
-
-    /// Return all subsystems.
-    const HashMap<StringHash, SharedPtr<Object> >& GetSubsystems() const { return subsystems_; }
-
-    /// Return all object factories.
-    const HashMap<StringHash, SharedPtr<ObjectFactory> >& GetObjectFactories() const { return factories_; }
-
-    /// Return all object categories.
-    const HashMap<String, Vector<StringHash> >& GetObjectCategories() const { return objectCategories_; }
-
-    /// Return active event sender. Null outside event handling.
-    Object* GetEventSender() const;
-
-    /// Return active event handler. Set by Object. Null outside event handling.
-    EventHandler* GetEventHandler() const { return eventHandler_; }
-
-    /// Return object type name from hash, or empty if unknown.
-    const String& GetTypeName(StringHash objectType) const;
-    /// Return a specific attribute description for an object, or null if not found.
-    AttributeInfo* GetAttribute(StringHash objectType, const char* name);
-    /// Template version of returning a subsystem.
-    template <class T> T* GetSubsystem() const;
-    /// Template version of returning a specific attribute description.
-    template <class T> AttributeInfo* GetAttribute(const char* name);
-
-    /// Return attribute descriptions for an object type, or null if none defined.
-    const Vector<AttributeInfo>* GetAttributes(StringHash type) const
-    {
-        HashMap<StringHash, Vector<AttributeInfo> >::ConstIterator i = attributes_.Find(type);
-        return i != attributes_.End() ? &i->second_ : nullptr;
-    }
-
-    /// Return network replication attribute descriptions for an object type, or null if none defined.
-    const Vector<AttributeInfo>* GetNetworkAttributes(StringHash type) const
-    {
-        HashMap<StringHash, Vector<AttributeInfo> >::ConstIterator i = networkAttributes_.Find(type);
-        return i != networkAttributes_.End() ? &i->second_ : nullptr;
-    }
-
-    /// Return all registered attributes.
-    const HashMap<StringHash, Vector<AttributeInfo> >& GetAllAttributes() const { return attributes_; }
-
-    /// Return event receivers for a sender and event type, or null if they do not exist.
-    EventReceiverGroup* GetEventReceivers(Object* sender, StringHash eventType)
-    {
-        HashMap<Object*, HashMap<StringHash, SharedPtr<EventReceiverGroup> > >::Iterator i = specificEventReceivers_.Find(sender);
-        if (i != specificEventReceivers_.End())
-        {
-            HashMap<StringHash, SharedPtr<EventReceiverGroup> >::Iterator j = i->second_.Find(eventType);
-            return j != i->second_.End() ? j->second_ : nullptr;
-        }
-        else
-            return nullptr;
-    }
-
-    /// Return event receivers for an event type, or null if they do not exist.
-    EventReceiverGroup* GetEventReceivers(StringHash eventType)
-    {
-        HashMap<StringHash, SharedPtr<EventReceiverGroup> >::Iterator i = eventReceivers_.Find(eventType);
-        return i != eventReceivers_.End() ? i->second_ : nullptr;
-    }
-
-private:
-    /// Add event receiver.
-    void AddEventReceiver(Object* receiver, StringHash eventType);
-    /// Add event receiver for specific event.
-    void AddEventReceiver(Object* receiver, Object* sender, StringHash eventType);
-    /// Remove an event sender from all receivers. Called on its destruction.
-    void RemoveEventSender(Object* sender);
-    /// Remove event receiver from specific events.
-    void RemoveEventReceiver(Object* receiver, Object* sender, StringHash eventType);
-    /// Remove event receiver from non-specific events.
-    void RemoveEventReceiver(Object* receiver, StringHash eventType);
-    /// Begin event send.
-    void BeginSendEvent(Object* sender, StringHash eventType);
-    /// End event send. Clean up event receivers removed in the meanwhile.
-    void EndSendEvent();
-
-    /// Set current event handler. Called by Object.
-    void SetEventHandler(EventHandler* handler) { eventHandler_ = handler; }
-
-    /// Object factories.
-    HashMap<StringHash, SharedPtr<ObjectFactory> > factories_;
-    /// Subsystems.
-    HashMap<StringHash, SharedPtr<Object> > subsystems_;
-    /// Attribute descriptions per object type.
-    HashMap<StringHash, Vector<AttributeInfo> > attributes_;
-    /// Network replication attribute descriptions per object type.
-    HashMap<StringHash, Vector<AttributeInfo> > networkAttributes_;
-    /// Event receivers for non-specific events.
-    HashMap<StringHash, SharedPtr<EventReceiverGroup> > eventReceivers_;
-    /// Event receivers for specific senders' events.
-    HashMap<Object*, HashMap<StringHash, SharedPtr<EventReceiverGroup> > > specificEventReceivers_;
-    /// Event sender stack.
-    PODVector<Object*> eventSenders_;
-    /// Event data stack.
-    PODVector<VariantMap*> eventDataMaps_;
-    /// Active event handler. Not stored in a stack for performance reasons; is needed only in esoteric cases.
-    EventHandler* eventHandler_;
-    /// Object categories.
-    HashMap<String, Vector<StringHash> > objectCategories_;
-    /// Variant map for global variables that can persist throughout application execution.
-    VariantMap globalVars_;
-};
-
-template <class T> void Context::RegisterFactory() { RegisterFactory(new ObjectFactoryImpl<T>(this)); }
-
-template <class T> void Context::RegisterFactory(const char* category)
-{
-    RegisterFactory(new ObjectFactoryImpl<T>(this), category);
-}
-
-template <class T> T* Context::RegisterSubsystem()
-{
-    auto* subsystem = new T(this);
-    RegisterSubsystem(subsystem);
-    return subsystem;
-}
-
-template <class T> void Context::RemoveSubsystem() { RemoveSubsystem(T::GetTypeStatic()); }
-
-template <class T> AttributeHandle Context::RegisterAttribute(const AttributeInfo& attr) { return RegisterAttribute(T::GetTypeStatic(), attr); }
-
-template <class T> void Context::RemoveAttribute(const char* name) { RemoveAttribute(T::GetTypeStatic(), name); }
-
-template <class T> void Context::RemoveAllAttributes() { RemoveAllAttributes(T::GetTypeStatic()); }
-
-template <class T, class U> void Context::CopyBaseAttributes() { CopyBaseAttributes(T::GetTypeStatic(), U::GetTypeStatic()); }
-
-template <class T> T* Context::GetSubsystem() const { return static_cast<T*>(GetSubsystem(T::GetTypeStatic())); }
-
-template <class T> AttributeInfo* Context::GetAttribute(const char* name) { return GetAttribute(T::GetTypeStatic(), name); }
-
-template <class T> void Context::UpdateAttributeDefaultValue(const char* name, const Variant& defaultValue)
-{
-    UpdateAttributeDefaultValue(T::GetTypeStatic(), name, defaultValue);
-}
-
-}
->>>>>>> fe4a641a
+}