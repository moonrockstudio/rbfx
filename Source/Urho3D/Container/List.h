<<<<<<< HEAD
//
// Copyright (c) 2008-2018 the Urho3D project.
//
// Permission is hereby granted, free of charge, to any person obtaining a copy
// of this software and associated documentation files (the "Software"), to deal
// in the Software without restriction, including without limitation the rights
// to use, copy, modify, merge, publish, distribute, sublicense, and/or sell
// copies of the Software, and to permit persons to whom the Software is
// furnished to do so, subject to the following conditions:
//
// The above copyright notice and this permission notice shall be included in
// all copies or substantial portions of the Software.
//
// THE SOFTWARE IS PROVIDED "AS IS", WITHOUT WARRANTY OF ANY KIND, EXPRESS OR
// IMPLIED, INCLUDING BUT NOT LIMITED TO THE WARRANTIES OF MERCHANTABILITY,
// FITNESS FOR A PARTICULAR PURPOSE AND NONINFRINGEMENT. IN NO EVENT SHALL THE
// AUTHORS OR COPYRIGHT HOLDERS BE LIABLE FOR ANY CLAIM, DAMAGES OR OTHER
// LIABILITY, WHETHER IN AN ACTION OF CONTRACT, TORT OR OTHERWISE, ARISING FROM,
// OUT OF OR IN CONNECTION WITH THE SOFTWARE OR THE USE OR OTHER DEALINGS IN
// THE SOFTWARE.
//

#pragma once

#include "../Container/ListBase.h"
#include "../Core/Macros.h"
#include <initializer_list>

namespace Urho3D
{

/// Doubly-linked list template class.
template <class T> class List : public ListBase
{
public:
    /// %List node.
    struct Node : public ListNodeBase
    {
        /// Construct undefined.
        Node() = default;

        /// Construct with value.
        explicit Node(const T& value) :
            value_(value)
        {
        }

        /// Node value.
        T value_;

        /// Return next node.
        Node* Next() const { return static_cast<Node*>(next_); }

        /// Return previous node.
        Node* Prev() { return static_cast<Node*>(prev_); }
    };

    /// %List iterator.
    struct Iterator : public ListIteratorBase
    {
        /// Construct.
        Iterator() = default;

        /// Construct with a node pointer.
        explicit Iterator(Node* ptr) :
            ListIteratorBase(ptr)
        {
        }

        /// Preincrement the pointer.
        Iterator& operator ++()
        {
            GotoNext();
            return *this;
        }

        /// Postincrement the pointer.
        Iterator operator ++(int)
        {
            Iterator it = *this;
            GotoNext();
            return it;
        }

        /// Predecrement the pointer.
        Iterator& operator --()
        {
            GotoPrev();
            return *this;
        }

        /// Postdecrement the pointer.
        Iterator operator --(int)
        {
            Iterator it = *this;
            GotoPrev();
            return it;
        }

        /// Point to the node value.
        T* operator ->() const { return &(static_cast<Node*>(ptr_))->value_; }

        /// Dereference the node value.
        T& operator *() const { return (static_cast<Node*>(ptr_))->value_; }
    };

    /// %List const iterator.
    struct ConstIterator : public ListIteratorBase
    {
        /// Construct.
        ConstIterator() = default;

        /// Construct with a node pointer.
        explicit ConstIterator(Node* ptr) :
            ListIteratorBase(ptr)
        {
        }

        /// Construct from a non-const iterator.
        ConstIterator(const Iterator& rhs) :        // NOLINT(google-explicit-constructor)
            ListIteratorBase(rhs.ptr_)
        {
        }

        /// Assign from a non-const iterator.
        ConstIterator& operator =(const Iterator& rhs)
        {
            ptr_ = rhs.ptr_;
            return *this;
        }

        /// Preincrement the pointer.
        ConstIterator& operator ++()
        {
            GotoNext();
            return *this;
        }

        /// Postincrement the pointer.
        ConstIterator operator ++(int)
        {
            ConstIterator it = *this;
            GotoNext();
            return it;
        }

        /// Predecrement the pointer.
        ConstIterator& operator --()
        {
            GotoPrev();
            return *this;
        }

        /// Postdecrement the pointer.
        ConstIterator operator --(int)
        {
            ConstIterator it = *this;
            GotoPrev();
            return it;
        }

        /// Point to the node value.
        const T* operator ->() const { return &(static_cast<Node*>(ptr_))->value_; }

        /// Dereference the node value.
        const T& operator *() const { return (static_cast<Node*>(ptr_))->value_; }
    };

    /// Construct empty.
    List()
    {
    }

    /// Construct from another list.
    List(const List<T>& list)
    {
        // Reserve the tail node + initial capacity according to the list's size
        Initialize(list.Size() + 1);
        *this = list;
    }

    /// Move-construct from another list.
    List(List<T> && list) noexcept
    {
        Swap(list);
    }

    /// Aggregate initialization constructor.
    List(const std::initializer_list<T>& list) : List()
    {
        for (auto it = list.begin(); it != list.end(); it++)
        {
            Push(*it);
        }
    }

    /// Destruct.
    ~List()
    {
        if (allocator_)
        {
            Clear();
            FreeNode(Tail());
            AllocatorUninitialize(allocator_);
        }
    }

    /// Assign from another list.
    List& operator =(const List<T>& rhs)
    {
        // Clear, then insert the nodes of the other list. In case of self-assignment do nothing
        if (&rhs != this)
        {
            Clear();
            Insert(End(), rhs);
        }
        return *this;
    }

    /// Move-assign from another list.
    List& operator =(List<T> && rhs) noexcept
    {
        assert(&rhs != this);
        Swap(rhs);
        return *this;
    }

    /// Add-assign an element.
    List& operator +=(const T& rhs)
    {
        Push(rhs);
        return *this;
    }

    /// Add-assign a list.
    List& operator +=(const List<T>& rhs)
    {
        Insert(End(), rhs);
        return *this;
    }

    /// Test for equality with another list.
    bool operator ==(const List<T>& rhs) const
    {
        if (rhs.size_ != size_)
            return false;

        ConstIterator i = Begin();
        ConstIterator j = rhs.Begin();
        while (i != End())
        {
            if (*i != *j)
                return false;
            ++i;
            ++j;
        }

        return true;
    }

    /// Test for inequality with another list.
    bool operator !=(const List<T>& rhs) const
    {
        if (rhs.size_ != size_)
            return true;

        ConstIterator i = Begin();
        ConstIterator j = rhs.Begin();
        while (i != End())
        {
            if (*i != *j)
                return true;
            ++i;
            ++j;
        }

        return false;
    }

    /// Insert an element to the end.
    void Push(const T& value) { InsertNode(Tail(), value); }

    /// Insert an element to the beginning.
    void PushFront(const T& value) { InsertNode(Head(), value); }

    /// Insert an element at position.
    void Insert(const Iterator& dest, const T& value) { InsertNode(static_cast<Node*>(dest.ptr_), value); }

    /// Insert a list at position.
    void Insert(const Iterator& dest, const List<T>& list)
    {
        auto* destNode = static_cast<Node*>(dest.ptr_);
        ConstIterator it = list.Begin();
        ConstIterator end = list.End();
        while (it != end)
            InsertNode(destNode, *it++);
    }

    /// Insert elements by iterators.
    void Insert(const Iterator& dest, const ConstIterator& start, const ConstIterator& end)
    {
        auto* destNode = static_cast<Node*>(dest.ptr_);
        ConstIterator it = start;
        while (it != end)
            InsertNode(destNode, *it++);
    }

    /// Insert elements.
    void Insert(const Iterator& dest, const T* start, const T* end)
    {
        auto* destNode = static_cast<Node*>(dest.ptr_);
        const T* ptr = start;
        while (ptr != end)
            InsertNode(destNode, *ptr++);
    }

    /// Erase the last element.
    void Pop()
    {
        if (size_)
            Erase(--End());
    }

    /// Erase the first element.
    void PopFront()
    {
        if (size_)
            Erase(Begin());
    }

    /// Erase an element by iterator. Return iterator to the next element.
    Iterator Erase(Iterator it)
    {
        return Iterator(EraseNode(static_cast<Node*>(it.ptr_)));
    }

    /// Erase a range by iterators. Return an iterator to the next element.
    Iterator Erase(const Iterator& start, const Iterator& end)
    {
        Iterator it = start;
        while (it != end)
            it = Erase(it);

        return it;
    }

    /// Clear the list.
    void Clear()
    {
        if (Size())
        {
            for (Iterator i = Begin(); i != End();)
            {
                FreeNode(static_cast<Node*>(i++.ptr_));
                i.ptr_->prev_ = 0;
            }

            head_ = tail_;
            size_ = 0;
        }
    }

    /// Resize the list by removing or adding items at the end.
    void Resize(unsigned newSize)
    {
        while (size_ > newSize)
            Pop();

        while (size_ < newSize)
            InsertNode(Tail(), T());
    }

    /// Return iterator to value, or to the end if not found.
    Iterator Find(const T& value)
    {
        Iterator it = Begin();
        while (it != End() && *it != value)
            ++it;
        return it;
    }

    /// Return const iterator to value, or to the end if not found.
    ConstIterator Find(const T& value) const
    {
        ConstIterator it = Begin();
        while (it != End() && *it != value)
            ++it;
        return it;
    }

    /// Return whether contains a specific value.
    bool Contains(const T& value) const { return Find(value) != End(); }

    /// Return iterator to the first element.
    Iterator Begin() { return Iterator(Head()); }

    /// Return iterator to the first element.
    ConstIterator Begin() const { return ConstIterator(Head()); }

    /// Return iterator to the end.
    Iterator End() { return Iterator(Tail()); }

    /// Return iterator to the end.
    ConstIterator End() const { return ConstIterator(Tail()); }

    /// Return first element.
    T& Front() { return *Begin(); }

    /// Return const first element.
    const T& Front() const { return *Begin(); }

    /// Return last element.
    T& Back() { return *(--End()); }

    /// Return const last element.
    const T& Back() const { return *(--End()); }

    /// Return number of elements.
    unsigned Size() const { return size_; }

    /// Return whether list is empty.
    bool Empty() const { return size_ == 0; }

private:
    /// Return the head node.
    Node* Head() const { return static_cast<Node*>(head_); }

    /// Return the tail node.
    Node* Tail() const { return static_cast<Node*>(tail_); }

    /// Allocate and insert a node into the list.
    void InsertNode(Node* dest, const T& value)
    {
        if (URHO3D_UNLIKELY(allocator_ == nullptr))
        {
            Initialize();
            dest = Tail();
        }

        if (!dest)
            return;

        Node* newNode = ReserveNode(value);
        Node* prev = dest->Prev();
        newNode->next_ = dest;
        newNode->prev_ = prev;
        if (prev)
            prev->next_ = newNode;
        dest->prev_ = newNode;

        // Reassign the head node if necessary
        if (dest == Head())
            head_ = newNode;

        ++size_;
    }

    /// Erase and free a node. Return pointer to the next node, or to the end if could not erase.
    Node* EraseNode(Node* node)
    {
        // The tail node can not be removed
        if (!node || node == tail_)
            return Tail();

        Node* prev = node->Prev();
        Node* next = node->Next();
        if (prev)
            prev->next_ = next;
        next->prev_ = prev;

        // Reassign the head node if necessary
        if (node == Head())
            head_ = next;

        FreeNode(node);
        --size_;

        return next;
    }

    /// Reserve a node.
    Node* ReserveNode()
    {
        auto* newNode = static_cast<Node*>(AllocatorReserve(allocator_));
        new(newNode) Node();
        return newNode;
    }

    /// Reserve a node with initial value.
    Node* ReserveNode(const T& value)
    {
        auto* newNode = static_cast<Node*>(AllocatorReserve(allocator_));
        new(newNode) Node(value);
        return newNode;
    }

    /// Free a node.
    void FreeNode(Node* node)
    {
        (node)->~Node();
        AllocatorFree(allocator_, node);
    }

    /// Reserve the tail node.
    void Initialize(unsigned initialCapacity = 1)
    {
        allocator_ = AllocatorInitialize((unsigned)sizeof(Node), initialCapacity);
        head_ = tail_ = ReserveNode();
    }
};

template <class T> typename Urho3D::List<T>::ConstIterator begin(const Urho3D::List<T>& v) { return v.Begin(); }

template <class T> typename Urho3D::List<T>::ConstIterator end(const Urho3D::List<T>& v) { return v.End(); }

template <class T> typename Urho3D::List<T>::Iterator begin(Urho3D::List<T>& v) { return v.Begin(); }

template <class T> typename Urho3D::List<T>::Iterator end(Urho3D::List<T>& v) { return v.End(); }

}
=======
//
// Copyright (c) 2008-2019 the Urho3D project.
//
// Permission is hereby granted, free of charge, to any person obtaining a copy
// of this software and associated documentation files (the "Software"), to deal
// in the Software without restriction, including without limitation the rights
// to use, copy, modify, merge, publish, distribute, sublicense, and/or sell
// copies of the Software, and to permit persons to whom the Software is
// furnished to do so, subject to the following conditions:
//
// The above copyright notice and this permission notice shall be included in
// all copies or substantial portions of the Software.
//
// THE SOFTWARE IS PROVIDED "AS IS", WITHOUT WARRANTY OF ANY KIND, EXPRESS OR
// IMPLIED, INCLUDING BUT NOT LIMITED TO THE WARRANTIES OF MERCHANTABILITY,
// FITNESS FOR A PARTICULAR PURPOSE AND NONINFRINGEMENT. IN NO EVENT SHALL THE
// AUTHORS OR COPYRIGHT HOLDERS BE LIABLE FOR ANY CLAIM, DAMAGES OR OTHER
// LIABILITY, WHETHER IN AN ACTION OF CONTRACT, TORT OR OTHERWISE, ARISING FROM,
// OUT OF OR IN CONNECTION WITH THE SOFTWARE OR THE USE OR OTHER DEALINGS IN
// THE SOFTWARE.
//

#pragma once

#include "../Container/ListBase.h"
#include <initializer_list>

namespace Urho3D
{

/// Doubly-linked list template class.
template <class T> class List : public ListBase
{
public:
    /// %List node.
    struct Node : public ListNodeBase
    {
        /// Construct undefined.
        Node() = default;

        /// Construct with value.
        explicit Node(const T& value) :
            value_(value)
        {
        }

        /// Node value.
        T value_;

        /// Return next node.
        Node* Next() const { return static_cast<Node*>(next_); }

        /// Return previous node.
        Node* Prev() { return static_cast<Node*>(prev_); }
    };

    /// %List iterator.
    struct Iterator : public ListIteratorBase
    {
        /// Construct.
        Iterator() = default;

        /// Construct with a node pointer.
        explicit Iterator(Node* ptr) :
            ListIteratorBase(ptr)
        {
        }

        /// Preincrement the pointer.
        Iterator& operator ++()
        {
            GotoNext();
            return *this;
        }

        /// Postincrement the pointer.
        Iterator operator ++(int)
        {
            Iterator it = *this;
            GotoNext();
            return it;
        }

        /// Predecrement the pointer.
        Iterator& operator --()
        {
            GotoPrev();
            return *this;
        }

        /// Postdecrement the pointer.
        Iterator operator --(int)
        {
            Iterator it = *this;
            GotoPrev();
            return it;
        }

        /// Point to the node value.
        T* operator ->() const { return &(static_cast<Node*>(ptr_))->value_; }

        /// Dereference the node value.
        T& operator *() const { return (static_cast<Node*>(ptr_))->value_; }
    };

    /// %List const iterator.
    struct ConstIterator : public ListIteratorBase
    {
        /// Construct.
        ConstIterator() = default;

        /// Construct with a node pointer.
        explicit ConstIterator(Node* ptr) :
            ListIteratorBase(ptr)
        {
        }

        /// Construct from a non-const iterator.
        ConstIterator(const Iterator& rhs) :        // NOLINT(google-explicit-constructor)
            ListIteratorBase(rhs.ptr_)
        {
        }

        /// Assign from a non-const iterator.
        ConstIterator& operator =(const Iterator& rhs)
        {
            ptr_ = rhs.ptr_;
            return *this;
        }

        /// Preincrement the pointer.
        ConstIterator& operator ++()
        {
            GotoNext();
            return *this;
        }

        /// Postincrement the pointer.
        ConstIterator operator ++(int)
        {
            ConstIterator it = *this;
            GotoNext();
            return it;
        }

        /// Predecrement the pointer.
        ConstIterator& operator --()
        {
            GotoPrev();
            return *this;
        }

        /// Postdecrement the pointer.
        ConstIterator operator --(int)
        {
            ConstIterator it = *this;
            GotoPrev();
            return it;
        }

        /// Point to the node value.
        const T* operator ->() const { return &(static_cast<Node*>(ptr_))->value_; }

        /// Dereference the node value.
        const T& operator *() const { return (static_cast<Node*>(ptr_))->value_; }
    };

    /// Construct empty.
    List()
    {
        allocator_ = AllocatorInitialize((unsigned)sizeof(Node));
        head_ = tail_ = ReserveNode();
    }

    /// Construct from another list.
    List(const List<T>& list)
    {
        // Reserve the tail node + initial capacity according to the list's size
        allocator_ = AllocatorInitialize((unsigned)sizeof(Node), list.Size() + 1);
        head_ = tail_ = ReserveNode();
        *this = list;
    }

    /// Move-construct from another list.
    List(List<T> && list) noexcept
    {
        Swap(list);
    }

    /// Aggregate initialization constructor.
    List(const std::initializer_list<T>& list) : List()
    {
        for (auto it = list.begin(); it != list.end(); it++)
        {
            Push(*it);
        }
    }

    /// Destruct.
    ~List()
    {
        Clear();
        FreeNode(Tail());
        AllocatorUninitialize(allocator_);
    }

    /// Assign from another list.
    List& operator =(const List<T>& rhs)
    {
        // Clear, then insert the nodes of the other list. In case of self-assignment do nothing
        if (&rhs != this)
        {
            Clear();
            Insert(End(), rhs);
        }
        return *this;
    }

    /// Move-assign from another list.
    List& operator =(List<T> && rhs) noexcept
    {
        assert(&rhs != this);
        Swap(rhs);
        return *this;
    }

    /// Add-assign an element.
    List& operator +=(const T& rhs)
    {
        Push(rhs);
        return *this;
    }

    /// Add-assign a list.
    List& operator +=(const List<T>& rhs)
    {
        Insert(End(), rhs);
        return *this;
    }

    /// Test for equality with another list.
    bool operator ==(const List<T>& rhs) const
    {
        if (rhs.size_ != size_)
            return false;

        ConstIterator i = Begin();
        ConstIterator j = rhs.Begin();
        while (i != End())
        {
            if (*i != *j)
                return false;
            ++i;
            ++j;
        }

        return true;
    }

    /// Test for inequality with another list.
    bool operator !=(const List<T>& rhs) const
    {
        if (rhs.size_ != size_)
            return true;

        ConstIterator i = Begin();
        ConstIterator j = rhs.Begin();
        while (i != End())
        {
            if (*i != *j)
                return true;
            ++i;
            ++j;
        }

        return false;
    }

    /// Insert an element to the end.
    void Push(const T& value) { InsertNode(Tail(), value); }

    /// Insert an element to the beginning.
    void PushFront(const T& value) { InsertNode(Head(), value); }

    /// Insert an element at position.
    void Insert(const Iterator& dest, const T& value) { InsertNode(static_cast<Node*>(dest.ptr_), value); }

    /// Insert a list at position.
    void Insert(const Iterator& dest, const List<T>& list)
    {
        auto* destNode = static_cast<Node*>(dest.ptr_);
        ConstIterator it = list.Begin();
        ConstIterator end = list.End();
        while (it != end)
            InsertNode(destNode, *it++);
    }

    /// Insert elements by iterators.
    void Insert(const Iterator& dest, const ConstIterator& start, const ConstIterator& end)
    {
        auto* destNode = static_cast<Node*>(dest.ptr_);
        ConstIterator it = start;
        while (it != end)
            InsertNode(destNode, *it++);
    }

    /// Insert elements.
    void Insert(const Iterator& dest, const T* start, const T* end)
    {
        auto* destNode = static_cast<Node*>(dest.ptr_);
        const T* ptr = start;
        while (ptr != end)
            InsertNode(destNode, *ptr++);
    }

    /// Erase the last element.
    void Pop()
    {
        if (size_)
            Erase(--End());
    }

    /// Erase the first element.
    void PopFront()
    {
        if (size_)
            Erase(Begin());
    }

    /// Erase an element by iterator. Return iterator to the next element.
    Iterator Erase(Iterator it)
    {
        return Iterator(EraseNode(static_cast<Node*>(it.ptr_)));
    }

    /// Erase a range by iterators. Return an iterator to the next element.
    Iterator Erase(const Iterator& start, const Iterator& end)
    {
        Iterator it = start;
        while (it != end)
            it = Erase(it);

        return it;
    }

    /// Clear the list.
    void Clear()
    {
        if (Size())
        {
            for (Iterator i = Begin(); i != End();)
            {
                FreeNode(static_cast<Node*>(i++.ptr_));
                i.ptr_->prev_ = 0;
            }

            head_ = tail_;
            size_ = 0;
        }
    }

    /// Resize the list by removing or adding items at the end.
    void Resize(unsigned newSize)
    {
        while (size_ > newSize)
            Pop();

        while (size_ < newSize)
            InsertNode(Tail(), T());
    }

    /// Return iterator to value, or to the end if not found.
    Iterator Find(const T& value)
    {
        Iterator it = Begin();
        while (it != End() && *it != value)
            ++it;
        return it;
    }

    /// Return const iterator to value, or to the end if not found.
    ConstIterator Find(const T& value) const
    {
        ConstIterator it = Begin();
        while (it != End() && *it != value)
            ++it;
        return it;
    }

    /// Return whether contains a specific value.
    bool Contains(const T& value) const { return Find(value) != End(); }

    /// Return iterator to the first element.
    Iterator Begin() { return Iterator(Head()); }

    /// Return iterator to the first element.
    ConstIterator Begin() const { return ConstIterator(Head()); }

    /// Return iterator to the end.
    Iterator End() { return Iterator(Tail()); }

    /// Return iterator to the end.
    ConstIterator End() const { return ConstIterator(Tail()); }

    /// Return first element.
    T& Front() { return *Begin(); }

    /// Return const first element.
    const T& Front() const { return *Begin(); }

    /// Return last element.
    T& Back() { return *(--End()); }

    /// Return const last element.
    const T& Back() const { return *(--End()); }

    /// Return number of elements.
    unsigned Size() const { return size_; }

    /// Return whether list is empty.
    bool Empty() const { return size_ == 0; }

private:
    /// Return the head node.
    Node* Head() const { return static_cast<Node*>(head_); }

    /// Return the tail node.
    Node* Tail() const { return static_cast<Node*>(tail_); }

    /// Allocate and insert a node into the list.
    void InsertNode(Node* dest, const T& value)
    {
        if (!dest)
            return;

        Node* newNode = ReserveNode(value);
        Node* prev = dest->Prev();
        newNode->next_ = dest;
        newNode->prev_ = prev;
        if (prev)
            prev->next_ = newNode;
        dest->prev_ = newNode;

        // Reassign the head node if necessary
        if (dest == Head())
            head_ = newNode;

        ++size_;
    }

    /// Erase and free a node. Return pointer to the next node, or to the end if could not erase.
    Node* EraseNode(Node* node)
    {
        // The tail node can not be removed
        if (!node || node == tail_)
            return Tail();

        Node* prev = node->Prev();
        Node* next = node->Next();
        if (prev)
            prev->next_ = next;
        next->prev_ = prev;

        // Reassign the head node if necessary
        if (node == Head())
            head_ = next;

        FreeNode(node);
        --size_;

        return next;
    }

    /// Reserve a node.
    Node* ReserveNode()
    {
        auto* newNode = static_cast<Node*>(AllocatorReserve(allocator_));
        new(newNode) Node();
        return newNode;
    }

    /// Reserve a node with initial value.
    Node* ReserveNode(const T& value)
    {
        auto* newNode = static_cast<Node*>(AllocatorReserve(allocator_));
        new(newNode) Node(value);
        return newNode;
    }

    /// Free a node.
    void FreeNode(Node* node)
    {
        (node)->~Node();
        AllocatorFree(allocator_, node);
    }
};

template <class T> typename Urho3D::List<T>::ConstIterator begin(const Urho3D::List<T>& v) { return v.Begin(); }

template <class T> typename Urho3D::List<T>::ConstIterator end(const Urho3D::List<T>& v) { return v.End(); }

template <class T> typename Urho3D::List<T>::Iterator begin(Urho3D::List<T>& v) { return v.Begin(); }

template <class T> typename Urho3D::List<T>::Iterator end(Urho3D::List<T>& v) { return v.End(); }

}
>>>>>>> a476f0c4
<|MERGE_RESOLUTION|>--- conflicted
+++ resolved
@@ -1,525 +1,3 @@
-<<<<<<< HEAD
-//
-// Copyright (c) 2008-2018 the Urho3D project.
-//
-// Permission is hereby granted, free of charge, to any person obtaining a copy
-// of this software and associated documentation files (the "Software"), to deal
-// in the Software without restriction, including without limitation the rights
-// to use, copy, modify, merge, publish, distribute, sublicense, and/or sell
-// copies of the Software, and to permit persons to whom the Software is
-// furnished to do so, subject to the following conditions:
-//
-// The above copyright notice and this permission notice shall be included in
-// all copies or substantial portions of the Software.
-//
-// THE SOFTWARE IS PROVIDED "AS IS", WITHOUT WARRANTY OF ANY KIND, EXPRESS OR
-// IMPLIED, INCLUDING BUT NOT LIMITED TO THE WARRANTIES OF MERCHANTABILITY,
-// FITNESS FOR A PARTICULAR PURPOSE AND NONINFRINGEMENT. IN NO EVENT SHALL THE
-// AUTHORS OR COPYRIGHT HOLDERS BE LIABLE FOR ANY CLAIM, DAMAGES OR OTHER
-// LIABILITY, WHETHER IN AN ACTION OF CONTRACT, TORT OR OTHERWISE, ARISING FROM,
-// OUT OF OR IN CONNECTION WITH THE SOFTWARE OR THE USE OR OTHER DEALINGS IN
-// THE SOFTWARE.
-//
-
-#pragma once
-
-#include "../Container/ListBase.h"
-#include "../Core/Macros.h"
-#include <initializer_list>
-
-namespace Urho3D
-{
-
-/// Doubly-linked list template class.
-template <class T> class List : public ListBase
-{
-public:
-    /// %List node.
-    struct Node : public ListNodeBase
-    {
-        /// Construct undefined.
-        Node() = default;
-
-        /// Construct with value.
-        explicit Node(const T& value) :
-            value_(value)
-        {
-        }
-
-        /// Node value.
-        T value_;
-
-        /// Return next node.
-        Node* Next() const { return static_cast<Node*>(next_); }
-
-        /// Return previous node.
-        Node* Prev() { return static_cast<Node*>(prev_); }
-    };
-
-    /// %List iterator.
-    struct Iterator : public ListIteratorBase
-    {
-        /// Construct.
-        Iterator() = default;
-
-        /// Construct with a node pointer.
-        explicit Iterator(Node* ptr) :
-            ListIteratorBase(ptr)
-        {
-        }
-
-        /// Preincrement the pointer.
-        Iterator& operator ++()
-        {
-            GotoNext();
-            return *this;
-        }
-
-        /// Postincrement the pointer.
-        Iterator operator ++(int)
-        {
-            Iterator it = *this;
-            GotoNext();
-            return it;
-        }
-
-        /// Predecrement the pointer.
-        Iterator& operator --()
-        {
-            GotoPrev();
-            return *this;
-        }
-
-        /// Postdecrement the pointer.
-        Iterator operator --(int)
-        {
-            Iterator it = *this;
-            GotoPrev();
-            return it;
-        }
-
-        /// Point to the node value.
-        T* operator ->() const { return &(static_cast<Node*>(ptr_))->value_; }
-
-        /// Dereference the node value.
-        T& operator *() const { return (static_cast<Node*>(ptr_))->value_; }
-    };
-
-    /// %List const iterator.
-    struct ConstIterator : public ListIteratorBase
-    {
-        /// Construct.
-        ConstIterator() = default;
-
-        /// Construct with a node pointer.
-        explicit ConstIterator(Node* ptr) :
-            ListIteratorBase(ptr)
-        {
-        }
-
-        /// Construct from a non-const iterator.
-        ConstIterator(const Iterator& rhs) :        // NOLINT(google-explicit-constructor)
-            ListIteratorBase(rhs.ptr_)
-        {
-        }
-
-        /// Assign from a non-const iterator.
-        ConstIterator& operator =(const Iterator& rhs)
-        {
-            ptr_ = rhs.ptr_;
-            return *this;
-        }
-
-        /// Preincrement the pointer.
-        ConstIterator& operator ++()
-        {
-            GotoNext();
-            return *this;
-        }
-
-        /// Postincrement the pointer.
-        ConstIterator operator ++(int)
-        {
-            ConstIterator it = *this;
-            GotoNext();
-            return it;
-        }
-
-        /// Predecrement the pointer.
-        ConstIterator& operator --()
-        {
-            GotoPrev();
-            return *this;
-        }
-
-        /// Postdecrement the pointer.
-        ConstIterator operator --(int)
-        {
-            ConstIterator it = *this;
-            GotoPrev();
-            return it;
-        }
-
-        /// Point to the node value.
-        const T* operator ->() const { return &(static_cast<Node*>(ptr_))->value_; }
-
-        /// Dereference the node value.
-        const T& operator *() const { return (static_cast<Node*>(ptr_))->value_; }
-    };
-
-    /// Construct empty.
-    List()
-    {
-    }
-
-    /// Construct from another list.
-    List(const List<T>& list)
-    {
-        // Reserve the tail node + initial capacity according to the list's size
-        Initialize(list.Size() + 1);
-        *this = list;
-    }
-
-    /// Move-construct from another list.
-    List(List<T> && list) noexcept
-    {
-        Swap(list);
-    }
-
-    /// Aggregate initialization constructor.
-    List(const std::initializer_list<T>& list) : List()
-    {
-        for (auto it = list.begin(); it != list.end(); it++)
-        {
-            Push(*it);
-        }
-    }
-
-    /// Destruct.
-    ~List()
-    {
-        if (allocator_)
-        {
-            Clear();
-            FreeNode(Tail());
-            AllocatorUninitialize(allocator_);
-        }
-    }
-
-    /// Assign from another list.
-    List& operator =(const List<T>& rhs)
-    {
-        // Clear, then insert the nodes of the other list. In case of self-assignment do nothing
-        if (&rhs != this)
-        {
-            Clear();
-            Insert(End(), rhs);
-        }
-        return *this;
-    }
-
-    /// Move-assign from another list.
-    List& operator =(List<T> && rhs) noexcept
-    {
-        assert(&rhs != this);
-        Swap(rhs);
-        return *this;
-    }
-
-    /// Add-assign an element.
-    List& operator +=(const T& rhs)
-    {
-        Push(rhs);
-        return *this;
-    }
-
-    /// Add-assign a list.
-    List& operator +=(const List<T>& rhs)
-    {
-        Insert(End(), rhs);
-        return *this;
-    }
-
-    /// Test for equality with another list.
-    bool operator ==(const List<T>& rhs) const
-    {
-        if (rhs.size_ != size_)
-            return false;
-
-        ConstIterator i = Begin();
-        ConstIterator j = rhs.Begin();
-        while (i != End())
-        {
-            if (*i != *j)
-                return false;
-            ++i;
-            ++j;
-        }
-
-        return true;
-    }
-
-    /// Test for inequality with another list.
-    bool operator !=(const List<T>& rhs) const
-    {
-        if (rhs.size_ != size_)
-            return true;
-
-        ConstIterator i = Begin();
-        ConstIterator j = rhs.Begin();
-        while (i != End())
-        {
-            if (*i != *j)
-                return true;
-            ++i;
-            ++j;
-        }
-
-        return false;
-    }
-
-    /// Insert an element to the end.
-    void Push(const T& value) { InsertNode(Tail(), value); }
-
-    /// Insert an element to the beginning.
-    void PushFront(const T& value) { InsertNode(Head(), value); }
-
-    /// Insert an element at position.
-    void Insert(const Iterator& dest, const T& value) { InsertNode(static_cast<Node*>(dest.ptr_), value); }
-
-    /// Insert a list at position.
-    void Insert(const Iterator& dest, const List<T>& list)
-    {
-        auto* destNode = static_cast<Node*>(dest.ptr_);
-        ConstIterator it = list.Begin();
-        ConstIterator end = list.End();
-        while (it != end)
-            InsertNode(destNode, *it++);
-    }
-
-    /// Insert elements by iterators.
-    void Insert(const Iterator& dest, const ConstIterator& start, const ConstIterator& end)
-    {
-        auto* destNode = static_cast<Node*>(dest.ptr_);
-        ConstIterator it = start;
-        while (it != end)
-            InsertNode(destNode, *it++);
-    }
-
-    /// Insert elements.
-    void Insert(const Iterator& dest, const T* start, const T* end)
-    {
-        auto* destNode = static_cast<Node*>(dest.ptr_);
-        const T* ptr = start;
-        while (ptr != end)
-            InsertNode(destNode, *ptr++);
-    }
-
-    /// Erase the last element.
-    void Pop()
-    {
-        if (size_)
-            Erase(--End());
-    }
-
-    /// Erase the first element.
-    void PopFront()
-    {
-        if (size_)
-            Erase(Begin());
-    }
-
-    /// Erase an element by iterator. Return iterator to the next element.
-    Iterator Erase(Iterator it)
-    {
-        return Iterator(EraseNode(static_cast<Node*>(it.ptr_)));
-    }
-
-    /// Erase a range by iterators. Return an iterator to the next element.
-    Iterator Erase(const Iterator& start, const Iterator& end)
-    {
-        Iterator it = start;
-        while (it != end)
-            it = Erase(it);
-
-        return it;
-    }
-
-    /// Clear the list.
-    void Clear()
-    {
-        if (Size())
-        {
-            for (Iterator i = Begin(); i != End();)
-            {
-                FreeNode(static_cast<Node*>(i++.ptr_));
-                i.ptr_->prev_ = 0;
-            }
-
-            head_ = tail_;
-            size_ = 0;
-        }
-    }
-
-    /// Resize the list by removing or adding items at the end.
-    void Resize(unsigned newSize)
-    {
-        while (size_ > newSize)
-            Pop();
-
-        while (size_ < newSize)
-            InsertNode(Tail(), T());
-    }
-
-    /// Return iterator to value, or to the end if not found.
-    Iterator Find(const T& value)
-    {
-        Iterator it = Begin();
-        while (it != End() && *it != value)
-            ++it;
-        return it;
-    }
-
-    /// Return const iterator to value, or to the end if not found.
-    ConstIterator Find(const T& value) const
-    {
-        ConstIterator it = Begin();
-        while (it != End() && *it != value)
-            ++it;
-        return it;
-    }
-
-    /// Return whether contains a specific value.
-    bool Contains(const T& value) const { return Find(value) != End(); }
-
-    /// Return iterator to the first element.
-    Iterator Begin() { return Iterator(Head()); }
-
-    /// Return iterator to the first element.
-    ConstIterator Begin() const { return ConstIterator(Head()); }
-
-    /// Return iterator to the end.
-    Iterator End() { return Iterator(Tail()); }
-
-    /// Return iterator to the end.
-    ConstIterator End() const { return ConstIterator(Tail()); }
-
-    /// Return first element.
-    T& Front() { return *Begin(); }
-
-    /// Return const first element.
-    const T& Front() const { return *Begin(); }
-
-    /// Return last element.
-    T& Back() { return *(--End()); }
-
-    /// Return const last element.
-    const T& Back() const { return *(--End()); }
-
-    /// Return number of elements.
-    unsigned Size() const { return size_; }
-
-    /// Return whether list is empty.
-    bool Empty() const { return size_ == 0; }
-
-private:
-    /// Return the head node.
-    Node* Head() const { return static_cast<Node*>(head_); }
-
-    /// Return the tail node.
-    Node* Tail() const { return static_cast<Node*>(tail_); }
-
-    /// Allocate and insert a node into the list.
-    void InsertNode(Node* dest, const T& value)
-    {
-        if (URHO3D_UNLIKELY(allocator_ == nullptr))
-        {
-            Initialize();
-            dest = Tail();
-        }
-
-        if (!dest)
-            return;
-
-        Node* newNode = ReserveNode(value);
-        Node* prev = dest->Prev();
-        newNode->next_ = dest;
-        newNode->prev_ = prev;
-        if (prev)
-            prev->next_ = newNode;
-        dest->prev_ = newNode;
-
-        // Reassign the head node if necessary
-        if (dest == Head())
-            head_ = newNode;
-
-        ++size_;
-    }
-
-    /// Erase and free a node. Return pointer to the next node, or to the end if could not erase.
-    Node* EraseNode(Node* node)
-    {
-        // The tail node can not be removed
-        if (!node || node == tail_)
-            return Tail();
-
-        Node* prev = node->Prev();
-        Node* next = node->Next();
-        if (prev)
-            prev->next_ = next;
-        next->prev_ = prev;
-
-        // Reassign the head node if necessary
-        if (node == Head())
-            head_ = next;
-
-        FreeNode(node);
-        --size_;
-
-        return next;
-    }
-
-    /// Reserve a node.
-    Node* ReserveNode()
-    {
-        auto* newNode = static_cast<Node*>(AllocatorReserve(allocator_));
-        new(newNode) Node();
-        return newNode;
-    }
-
-    /// Reserve a node with initial value.
-    Node* ReserveNode(const T& value)
-    {
-        auto* newNode = static_cast<Node*>(AllocatorReserve(allocator_));
-        new(newNode) Node(value);
-        return newNode;
-    }
-
-    /// Free a node.
-    void FreeNode(Node* node)
-    {
-        (node)->~Node();
-        AllocatorFree(allocator_, node);
-    }
-
-    /// Reserve the tail node.
-    void Initialize(unsigned initialCapacity = 1)
-    {
-        allocator_ = AllocatorInitialize((unsigned)sizeof(Node), initialCapacity);
-        head_ = tail_ = ReserveNode();
-    }
-};
-
-template <class T> typename Urho3D::List<T>::ConstIterator begin(const Urho3D::List<T>& v) { return v.Begin(); }
-
-template <class T> typename Urho3D::List<T>::ConstIterator end(const Urho3D::List<T>& v) { return v.End(); }
-
-template <class T> typename Urho3D::List<T>::Iterator begin(Urho3D::List<T>& v) { return v.Begin(); }
-
-template <class T> typename Urho3D::List<T>::Iterator end(Urho3D::List<T>& v) { return v.End(); }
-
-}
-=======
 //
 // Copyright (c) 2008-2019 the Urho3D project.
 //
@@ -545,6 +23,7 @@
 #pragma once
 
 #include "../Container/ListBase.h"
+#include "../Core/Macros.h"
 #include <initializer_list>
 
 namespace Urho3D
@@ -690,16 +169,13 @@
     /// Construct empty.
     List()
     {
-        allocator_ = AllocatorInitialize((unsigned)sizeof(Node));
-        head_ = tail_ = ReserveNode();
     }
 
     /// Construct from another list.
     List(const List<T>& list)
     {
         // Reserve the tail node + initial capacity according to the list's size
-        allocator_ = AllocatorInitialize((unsigned)sizeof(Node), list.Size() + 1);
-        head_ = tail_ = ReserveNode();
+        Initialize(list.Size() + 1);
         *this = list;
     }
 
@@ -721,9 +197,12 @@
     /// Destruct.
     ~List()
     {
-        Clear();
-        FreeNode(Tail());
-        AllocatorUninitialize(allocator_);
+        if (allocator_)
+        {
+            Clear();
+            FreeNode(Tail());
+            AllocatorUninitialize(allocator_);
+        }
     }
 
     /// Assign from another list.
@@ -952,6 +431,12 @@
     /// Allocate and insert a node into the list.
     void InsertNode(Node* dest, const T& value)
     {
+        if (URHO3D_UNLIKELY(allocator_ == nullptr))
+        {
+            Initialize();
+            dest = Tail();
+        }
+
         if (!dest)
             return;
 
@@ -1015,6 +500,13 @@
         (node)->~Node();
         AllocatorFree(allocator_, node);
     }
+
+    /// Reserve the tail node.
+    void Initialize(unsigned initialCapacity = 1)
+    {
+        allocator_ = AllocatorInitialize((unsigned)sizeof(Node), initialCapacity);
+        head_ = tail_ = ReserveNode();
+    }
 };
 
 template <class T> typename Urho3D::List<T>::ConstIterator begin(const Urho3D::List<T>& v) { return v.Begin(); }
@@ -1025,5 +517,4 @@
 
 template <class T> typename Urho3D::List<T>::Iterator end(Urho3D::List<T>& v) { return v.End(); }
 
-}
->>>>>>> a476f0c4
+}