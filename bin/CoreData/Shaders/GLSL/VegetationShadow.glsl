<<<<<<< HEAD
#include "Uniforms.glsl"
#include "Transform.glsl"

uniform float cWindHeightFactor;
uniform float cWindHeightPivot;
uniform float cWindPeriod;
uniform vec2 cWindWorldSpacing;

#ifdef VSM_SHADOW
    varying vec4 vTexCoord;
#else
    varying vec2 vTexCoord;
#endif

void VS()
{
    mat4 modelMatrix = iModelMatrix;
    vec3 worldPos = GetWorldPos(modelMatrix);
    
    float windStrength = max(iPos.y - cWindHeightPivot, 0.0) * cWindHeightFactor;
    float windPeriod = cElapsedTime * cWindPeriod + dot(worldPos.xz, cWindWorldSpacing);
    worldPos.x += windStrength * sin(windPeriod);
    worldPos.z -= windStrength * cos(windPeriod);

    gl_Position = GetClipPos(worldPos);
    
#ifdef VSM_SHADOW
    vTexCoord = vec4(GetTexCoord(iTexCoord), gl_Position.z, gl_Position.w);
#else
    vTexCoord = GetTexCoord(iTexCoord);
#endif
}
=======
#include "Uniforms.glsl"
#include "Transform.glsl"

uniform float cWindHeightFactor;
uniform float cWindHeightPivot;
uniform float cWindPeriod;
uniform vec2 cWindWorldSpacing;
#ifdef WINDSTEMAXIS
    uniform vec3 cWindStemAxis;
#endif

#ifdef VSM_SHADOW
    varying vec4 vTexCoord;
#else
    varying vec2 vTexCoord;
#endif

void VS()
{
    mat4 modelMatrix = iModelMatrix;
    vec3 worldPos = GetWorldPos(modelMatrix);
    
    #ifdef WINDSTEMAXIS
        float stemDistance = dot(iPos.xyz, cWindStemAxis);
    #else
        float stemDistance = iPos.y;
    #endif
    float windStrength = max(stemDistance - cWindHeightPivot, 0.0) * cWindHeightFactor;
    float windPeriod = cElapsedTime * cWindPeriod + dot(worldPos.xz, cWindWorldSpacing);
    worldPos.x += windStrength * sin(windPeriod);
    worldPos.z -= windStrength * cos(windPeriod);

    gl_Position = GetClipPos(worldPos);
    #ifdef VSM_SHADOW
        vTexCoord = vec4(GetTexCoord(iTexCoord), gl_Position.z, gl_Position.w);
    #else
        vTexCoord = GetTexCoord(iTexCoord);
    #endif
}

>>>>>>> aea42c71
<|MERGE_RESOLUTION|>--- conflicted
+++ resolved
@@ -1,37 +1,3 @@
-<<<<<<< HEAD
-#include "Uniforms.glsl"
-#include "Transform.glsl"
-
-uniform float cWindHeightFactor;
-uniform float cWindHeightPivot;
-uniform float cWindPeriod;
-uniform vec2 cWindWorldSpacing;
-
-#ifdef VSM_SHADOW
-    varying vec4 vTexCoord;
-#else
-    varying vec2 vTexCoord;
-#endif
-
-void VS()
-{
-    mat4 modelMatrix = iModelMatrix;
-    vec3 worldPos = GetWorldPos(modelMatrix);
-    
-    float windStrength = max(iPos.y - cWindHeightPivot, 0.0) * cWindHeightFactor;
-    float windPeriod = cElapsedTime * cWindPeriod + dot(worldPos.xz, cWindWorldSpacing);
-    worldPos.x += windStrength * sin(windPeriod);
-    worldPos.z -= windStrength * cos(windPeriod);
-
-    gl_Position = GetClipPos(worldPos);
-    
-#ifdef VSM_SHADOW
-    vTexCoord = vec4(GetTexCoord(iTexCoord), gl_Position.z, gl_Position.w);
-#else
-    vTexCoord = GetTexCoord(iTexCoord);
-#endif
-}
-=======
 #include "Uniforms.glsl"
 #include "Transform.glsl"
 
@@ -71,5 +37,3 @@
         vTexCoord = GetTexCoord(iTexCoord);
     #endif
 }
-
->>>>>>> aea42c71
