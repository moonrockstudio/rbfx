--- conflicted
+++ resolved
@@ -1,4 +1,3 @@
-<<<<<<< HEAD
 //
 // Copyright (c) 2008-2020 the Urho3D project.
 //
@@ -57,50 +56,72 @@
     void DrawDebugGeometry(DebugRenderer* debug, bool depthTest) override;
 
     /// Set patch quads per side. Must be a power of two.
+    /// @property
     void SetPatchSize(int size);
     /// Set vertex (XZ) and height (Y) spacing.
+    /// @property
     void SetSpacing(const Vector3& spacing);
     /// Set maximum number of LOD levels for terrain patches. This can be between 1-4.
+    /// @property
     void SetMaxLodLevels(unsigned levels);
     /// Set LOD level used for terrain patch occlusion. By default (M_MAX_UNSIGNED) the coarsest. Since the LOD level used needs to be fixed, using finer LOD levels may result in false positive occlusion in cases where the actual rendered geometry is coarser, so use with caution.
+    /// @property
     void SetOcclusionLodLevel(unsigned level);
     /// Set smoothing of heightmap.
+    /// @property
     void SetSmoothing(bool enable);
     /// Set heightmap image. Dimensions should be a power of two + 1. Uses 8-bit grayscale, or optionally red as MSB and green as LSB for 16-bit accuracy. Return true if successful.
+    /// @property
     bool SetHeightMap(Image* image);
     /// Set material.
+    /// @property
     void SetMaterial(Material* material);
     /// Set north (positive Z) neighbor terrain for seamless LOD changes across terrains.
+    /// @property
     void SetNorthNeighbor(Terrain* north);
     /// Set south (negative Z) neighbor terrain for seamless LOD changes across terrains.
+    /// @property
     void SetSouthNeighbor(Terrain* south);
     /// Set west (negative X) neighbor terrain for seamless LOD changes across terrains.
+    /// @property
     void SetWestNeighbor(Terrain* west);
     /// Set east (positive X) neighbor terrain for seamless LOD changes across terrains.
+    /// @property
     void SetEastNeighbor(Terrain* east);
     /// Set all neighbor terrains at once.
     void SetNeighbors(Terrain* north, Terrain* south, Terrain* west, Terrain* east);
     /// Set draw distance for patches.
+    /// @property
     void SetDrawDistance(float distance);
     /// Set shadow draw distance for patches.
+    /// @property
     void SetShadowDistance(float distance);
     /// Set LOD bias for patches. Affects which terrain LOD to display.
+    /// @property
     void SetLodBias(float bias);
     /// Set view mask for patches. Is and'ed with camera's view mask to see if the object should be rendered.
+    /// @property
     void SetViewMask(unsigned mask);
     /// Set light mask for patches. Is and'ed with light's and zone's light mask to see if the object should be lit.
+    /// @property
     void SetLightMask(unsigned mask);
     /// Set shadow mask for patches. Is and'ed with light's light mask and zone's shadow mask to see if the object should be rendered to a shadow map.
+    /// @property
     void SetShadowMask(unsigned mask);
     /// Set zone mask for patches. Is and'ed with zone's zone mask to see if the object should belong to the zone.
+    /// @property
     void SetZoneMask(unsigned mask);
     /// Set maximum number of per-pixel lights for patches. Default 0 is unlimited.
+    /// @property
     void SetMaxLights(unsigned num);
     /// Set shadowcaster flag for patches.
+    /// @property
     void SetCastShadows(bool enable);
     /// Set occlusion flag for patches. Occlusion uses the coarsest LOD by default.
+    /// @property
     void SetOccluder(bool enable);
     /// Set occludee flag for patches.
+    /// @property
     void SetOccludee(bool enable);
     /// Enable drawing debug information. Set this before applying heightmap. Increases memory usage.
     void SetEnableDebug(bool enable);
@@ -108,31 +129,41 @@
     void ApplyHeightMap();
 
     /// Return patch quads per side.
+    /// @property
     int GetPatchSize() const { return patchSize_; }
 
     /// Return vertex and height spacing.
+    /// @property
     const Vector3& GetSpacing() const { return spacing_; }
 
     /// Return heightmap size in vertices.
+    /// @property
     const IntVector2& GetNumVertices() const { return numVertices_; }
 
     /// Return heightmap size in patches.
+    /// @property
     const IntVector2& GetNumPatches() const { return numPatches_; }
 
     /// Return maximum number of LOD levels for terrain patches. This can be between 1-4.
+    /// @property
     unsigned GetMaxLodLevels() const { return maxLodLevels_; }
 
     /// Return LOD level used for occlusion.
+    /// @property
     unsigned GetOcclusionLodLevel() const { return occlusionLodLevel_; }
 
     /// Return whether smoothing is in use.
+    /// @property
     bool GetSmoothing() const { return smoothing_; }
 
     /// Return heightmap image.
+    /// @property
     Image* GetHeightMap() const;
     /// Return material.
+    /// @property
     Material* GetMaterial() const;
     /// Return patch by index.
+    /// @property{get_patches}
     TerrainPatch* GetPatch(unsigned index) const;
     /// Return patch by patch coordinates.
     TerrainPatch* GetPatch(int x, int z) const;
@@ -150,54 +181,69 @@
     Vector2 HeightMapToUV(const IntVector2& pixelPosition) const;
 
     /// Return north neighbor terrain.
+    /// @property
     Terrain* GetNorthNeighbor() const { return north_; }
 
     /// Return south neighbor terrain.
+    /// @property
     Terrain* GetSouthNeighbor() const { return south_; }
 
     /// Return west neighbor terrain.
+    /// @property
     Terrain* GetWestNeighbor() const { return west_; }
 
     /// Return east neighbor terrain.
+    /// @property
     Terrain* GetEastNeighbor() const { return east_; }
 
     /// Return raw height data.
     ea::shared_array<float> GetHeightData() const { return heightData_; }
 
     /// Return draw distance.
+    /// @property
     float GetDrawDistance() const { return drawDistance_; }
 
     /// Return shadow draw distance.
+    /// @property
     float GetShadowDistance() const { return shadowDistance_; }
 
     /// Return LOD bias.
+    /// @property
     float GetLodBias() const { return lodBias_; }
 
     /// Return view mask.
+    /// @property
     unsigned GetViewMask() const { return viewMask_; }
 
     /// Return light mask.
+    /// @property
     unsigned GetLightMask() const { return lightMask_; }
 
     /// Return shadow mask.
+    /// @property
     unsigned GetShadowMask() const { return shadowMask_; }
 
     /// Return zone mask.
+    /// @property
     unsigned GetZoneMask() const { return zoneMask_; }
 
     /// Return maximum number of per-pixel lights.
+    /// @property
     unsigned GetMaxLights() const { return maxLights_; }
 
     /// Return visible flag.
     bool IsVisible() const { return visible_; }
 
     /// Return shadowcaster flag.
+    /// @property
     bool GetCastShadows() const { return castShadows_; }
 
     /// Return occluder flag.
+    /// @property
     bool IsOccluder() const { return occluder_; }
 
     /// Return occludee flag.
+    /// @property
     bool IsOccludee() const { return occludee_; }
 
     /// Regenerate patch geometry.
@@ -369,383 +415,4 @@
     bool debugGeometry_;
 };
 
-}
-=======
-//
-// Copyright (c) 2008-2020 the Urho3D project.
-//
-// Permission is hereby granted, free of charge, to any person obtaining a copy
-// of this software and associated documentation files (the "Software"), to deal
-// in the Software without restriction, including without limitation the rights
-// to use, copy, modify, merge, publish, distribute, sublicense, and/or sell
-// copies of the Software, and to permit persons to whom the Software is
-// furnished to do so, subject to the following conditions:
-//
-// The above copyright notice and this permission notice shall be included in
-// all copies or substantial portions of the Software.
-//
-// THE SOFTWARE IS PROVIDED "AS IS", WITHOUT WARRANTY OF ANY KIND, EXPRESS OR
-// IMPLIED, INCLUDING BUT NOT LIMITED TO THE WARRANTIES OF MERCHANTABILITY,
-// FITNESS FOR A PARTICULAR PURPOSE AND NONINFRINGEMENT. IN NO EVENT SHALL THE
-// AUTHORS OR COPYRIGHT HOLDERS BE LIABLE FOR ANY CLAIM, DAMAGES OR OTHER
-// LIABILITY, WHETHER IN AN ACTION OF CONTRACT, TORT OR OTHERWISE, ARISING FROM,
-// OUT OF OR IN CONNECTION WITH THE SOFTWARE OR THE USE OR OTHER DEALINGS IN
-// THE SOFTWARE.
-//
-
-#pragma once
-
-#include "../Container/ArrayPtr.h"
-#include "../Scene/Component.h"
-
-namespace Urho3D
-{
-
-class Image;
-class IndexBuffer;
-class Material;
-class Node;
-class TerrainPatch;
-
-/// Heightmap terrain component.
-class URHO3D_API Terrain : public Component
-{
-    URHO3D_OBJECT(Terrain, Component);
-
-public:
-    /// Construct.
-    explicit Terrain(Context* context);
-    /// Destruct.
-    ~Terrain() override;
-    /// Register object factory.
-    static void RegisterObject(Context* context);
-
-    /// Apply attribute changes that can not be applied immediately. Called after scene load or a network update.
-    void ApplyAttributes() override;
-    /// Handle enabled/disabled state change.
-    void OnSetEnabled() override;
-
-    /// Set patch quads per side. Must be a power of two.
-    /// @property
-    void SetPatchSize(int size);
-    /// Set vertex (XZ) and height (Y) spacing.
-    /// @property
-    void SetSpacing(const Vector3& spacing);
-    /// Set maximum number of LOD levels for terrain patches. This can be between 1-4.
-    /// @property
-    void SetMaxLodLevels(unsigned levels);
-    /// Set LOD level used for terrain patch occlusion. By default (M_MAX_UNSIGNED) the coarsest. Since the LOD level used needs to be fixed, using finer LOD levels may result in false positive occlusion in cases where the actual rendered geometry is coarser, so use with caution.
-    /// @property
-    void SetOcclusionLodLevel(unsigned level);
-    /// Set smoothing of heightmap.
-    /// @property
-    void SetSmoothing(bool enable);
-    /// Set heightmap image. Dimensions should be a power of two + 1. Uses 8-bit grayscale, or optionally red as MSB and green as LSB for 16-bit accuracy. Return true if successful.
-    /// @property
-    bool SetHeightMap(Image* image);
-    /// Set material.
-    /// @property
-    void SetMaterial(Material* material);
-    /// Set north (positive Z) neighbor terrain for seamless LOD changes across terrains.
-    /// @property
-    void SetNorthNeighbor(Terrain* north);
-    /// Set south (negative Z) neighbor terrain for seamless LOD changes across terrains.
-    /// @property
-    void SetSouthNeighbor(Terrain* south);
-    /// Set west (negative X) neighbor terrain for seamless LOD changes across terrains.
-    /// @property
-    void SetWestNeighbor(Terrain* west);
-    /// Set east (positive X) neighbor terrain for seamless LOD changes across terrains.
-    /// @property
-    void SetEastNeighbor(Terrain* east);
-    /// Set all neighbor terrains at once.
-    void SetNeighbors(Terrain* north, Terrain* south, Terrain* west, Terrain* east);
-    /// Set draw distance for patches.
-    /// @property
-    void SetDrawDistance(float distance);
-    /// Set shadow draw distance for patches.
-    /// @property
-    void SetShadowDistance(float distance);
-    /// Set LOD bias for patches. Affects which terrain LOD to display.
-    /// @property
-    void SetLodBias(float bias);
-    /// Set view mask for patches. Is and'ed with camera's view mask to see if the object should be rendered.
-    /// @property
-    void SetViewMask(unsigned mask);
-    /// Set light mask for patches. Is and'ed with light's and zone's light mask to see if the object should be lit.
-    /// @property
-    void SetLightMask(unsigned mask);
-    /// Set shadow mask for patches. Is and'ed with light's light mask and zone's shadow mask to see if the object should be rendered to a shadow map.
-    /// @property
-    void SetShadowMask(unsigned mask);
-    /// Set zone mask for patches. Is and'ed with zone's zone mask to see if the object should belong to the zone.
-    /// @property
-    void SetZoneMask(unsigned mask);
-    /// Set maximum number of per-pixel lights for patches. Default 0 is unlimited.
-    /// @property
-    void SetMaxLights(unsigned num);
-    /// Set shadowcaster flag for patches.
-    /// @property
-    void SetCastShadows(bool enable);
-    /// Set occlusion flag for patches. Occlusion uses the coarsest LOD by default.
-    /// @property
-    void SetOccluder(bool enable);
-    /// Set occludee flag for patches.
-    /// @property
-    void SetOccludee(bool enable);
-    /// Apply changes from the heightmap image.
-    void ApplyHeightMap();
-
-    /// Return patch quads per side.
-    /// @property
-    int GetPatchSize() const { return patchSize_; }
-
-    /// Return vertex and height spacing.
-    /// @property
-    const Vector3& GetSpacing() const { return spacing_; }
-
-    /// Return heightmap size in vertices.
-    /// @property
-    const IntVector2& GetNumVertices() const { return numVertices_; }
-
-    /// Return heightmap size in patches.
-    /// @property
-    const IntVector2& GetNumPatches() const { return numPatches_; }
-
-    /// Return maximum number of LOD levels for terrain patches. This can be between 1-4.
-    /// @property
-    unsigned GetMaxLodLevels() const { return maxLodLevels_; }
-
-    /// Return LOD level used for occlusion.
-    /// @property
-    unsigned GetOcclusionLodLevel() const { return occlusionLodLevel_; }
-
-    /// Return whether smoothing is in use.
-    /// @property
-    bool GetSmoothing() const { return smoothing_; }
-
-    /// Return heightmap image.
-    /// @property
-    Image* GetHeightMap() const;
-    /// Return material.
-    /// @property
-    Material* GetMaterial() const;
-    /// Return patch by index.
-    /// @property{get_patches}
-    TerrainPatch* GetPatch(unsigned index) const;
-    /// Return patch by patch coordinates.
-    TerrainPatch* GetPatch(int x, int z) const;
-    /// Return patch by patch coordinates including neighbor terrains.
-    TerrainPatch* GetNeighborPatch(int x, int z) const;
-    /// Return height at world coordinates.
-    float GetHeight(const Vector3& worldPosition) const;
-    /// Return normal at world coordinates.
-    Vector3 GetNormal(const Vector3& worldPosition) const;
-    /// Convert world position to heightmap pixel position. Note that the internal height data representation is reversed vertically, but in the heightmap image north is at the top.
-    IntVector2 WorldToHeightMap(const Vector3& worldPosition) const;
-    /// Convert heightmap pixel position to world position.
-    Vector3 HeightMapToWorld(const IntVector2& pixelPosition) const;
-
-    /// Return north neighbor terrain.
-    /// @property
-    Terrain* GetNorthNeighbor() const { return north_; }
-
-    /// Return south neighbor terrain.
-    /// @property
-    Terrain* GetSouthNeighbor() const { return south_; }
-
-    /// Return west neighbor terrain.
-    /// @property
-    Terrain* GetWestNeighbor() const { return west_; }
-
-    /// Return east neighbor terrain.
-    /// @property
-    Terrain* GetEastNeighbor() const { return east_; }
-
-    /// Return raw height data.
-    SharedArrayPtr<float> GetHeightData() const { return heightData_; }
-
-    /// Return draw distance.
-    /// @property
-    float GetDrawDistance() const { return drawDistance_; }
-
-    /// Return shadow draw distance.
-    /// @property
-    float GetShadowDistance() const { return shadowDistance_; }
-
-    /// Return LOD bias.
-    /// @property
-    float GetLodBias() const { return lodBias_; }
-
-    /// Return view mask.
-    /// @property
-    unsigned GetViewMask() const { return viewMask_; }
-
-    /// Return light mask.
-    /// @property
-    unsigned GetLightMask() const { return lightMask_; }
-
-    /// Return shadow mask.
-    /// @property
-    unsigned GetShadowMask() const { return shadowMask_; }
-
-    /// Return zone mask.
-    /// @property
-    unsigned GetZoneMask() const { return zoneMask_; }
-
-    /// Return maximum number of per-pixel lights.
-    /// @property
-    unsigned GetMaxLights() const { return maxLights_; }
-
-    /// Return visible flag.
-    bool IsVisible() const { return visible_; }
-
-    /// Return shadowcaster flag.
-    /// @property
-    bool GetCastShadows() const { return castShadows_; }
-
-    /// Return occluder flag.
-    /// @property
-    bool IsOccluder() const { return occluder_; }
-
-    /// Return occludee flag.
-    /// @property
-    bool IsOccludee() const { return occludee_; }
-
-    /// Regenerate patch geometry.
-    void CreatePatchGeometry(TerrainPatch* patch);
-    /// Update patch based on LOD and neighbor LOD.
-    void UpdatePatchLod(TerrainPatch* patch);
-    /// Set heightmap attribute.
-    void SetHeightMapAttr(const ResourceRef& value);
-    /// Set material attribute.
-    void SetMaterialAttr(const ResourceRef& value);
-    /// Set patch size attribute.
-    void SetPatchSizeAttr(int value);
-    /// Set max LOD levels attribute.
-    void SetMaxLodLevelsAttr(unsigned value);
-    /// Set occlusion LOD level attribute.
-    void SetOcclusionLodLevelAttr(unsigned value);
-    /// Return heightmap attribute.
-    ResourceRef GetHeightMapAttr() const;
-    /// Return material attribute.
-    ResourceRef GetMaterialAttr() const;
-
-private:
-    /// Regenerate terrain geometry.
-    void CreateGeometry();
-    /// Create index data shared by all patches.
-    void CreateIndexData();
-    /// Return an uninterpolated terrain height value, clamping to edges.
-    float GetRawHeight(int x, int z) const;
-    /// Return a source terrain height value, clamping to edges. The source data is used for smoothing.
-    float GetSourceHeight(int x, int z) const;
-    /// Return interpolated height for a specific LOD level.
-    float GetLodHeight(int x, int z, unsigned lodLevel) const;
-    /// Get slope-based terrain normal at position.
-    Vector3 GetRawNormal(int x, int z) const;
-    /// Calculate LOD errors for a patch.
-    void CalculateLodErrors(TerrainPatch* patch);
-    /// Set neighbors for a patch.
-    void SetPatchNeighbors(TerrainPatch* patch);
-    /// Set heightmap image and optionally recreate the geometry immediately. Return true if successful.
-    bool SetHeightMapInternal(Image* image, bool recreateNow);
-    /// Handle heightmap image reload finished.
-    void HandleHeightMapReloadFinished(StringHash eventType, VariantMap& eventData);
-    /// Handle neighbor terrain geometry being created. Update the edge patch neighbors as necessary.
-    void HandleNeighborTerrainCreated(StringHash eventType, VariantMap& eventData);
-    /// Update edge patch neighbors when neighbor terrain(s) change or are recreated.
-    void UpdateEdgePatchNeighbors();
-    /// Mark neighbors dirty.
-    void MarkNeighborsDirty() { neighborsDirty_ = true; }
-    /// Mark terrain dirty.
-    void MarkTerrainDirty() { recreateTerrain_ = true; }
-
-    /// Shared index buffer.
-    SharedPtr<IndexBuffer> indexBuffer_;
-    /// Heightmap image.
-    SharedPtr<Image> heightMap_;
-    /// Height data.
-    SharedArrayPtr<float> heightData_;
-    /// Source height data for smoothing.
-    SharedArrayPtr<float> sourceHeightData_;
-    /// Material.
-    SharedPtr<Material> material_;
-    /// Terrain patches.
-    Vector<WeakPtr<TerrainPatch> > patches_;
-    /// Draw ranges for different LODs and stitching combinations.
-    PODVector<Pair<unsigned, unsigned> > drawRanges_;
-    /// North neighbor terrain.
-    WeakPtr<Terrain> north_;
-    /// South neighbor terrain.
-    WeakPtr<Terrain> south_;
-    /// West neighbor terrain.
-    WeakPtr<Terrain> west_;
-    /// East neighbor terrain.
-    WeakPtr<Terrain> east_;
-    /// Vertex and height spacing.
-    Vector3 spacing_;
-    /// Vertex and height sacing at the time of last update.
-    Vector3 lastSpacing_;
-    /// Origin of patches on the XZ-plane.
-    Vector2 patchWorldOrigin_;
-    /// Size of a patch on the XZ-plane.
-    Vector2 patchWorldSize_;
-    /// Terrain size in vertices.
-    IntVector2 numVertices_;
-    /// Terrain size in vertices at the time of last update.
-    IntVector2 lastNumVertices_;
-    /// Terrain size in patches.
-    IntVector2 numPatches_;
-    /// Patch size, quads per side.
-    int patchSize_;
-    /// Patch size at the time of last update.
-    int lastPatchSize_;
-    /// Number of terrain LOD levels.
-    unsigned numLodLevels_;
-    /// Maximum number of LOD levels.
-    unsigned maxLodLevels_;
-    /// LOD level used for occlusion.
-    unsigned occlusionLodLevel_;
-    /// Smoothing enable flag.
-    bool smoothing_;
-    /// Visible flag.
-    bool visible_;
-    /// Shadowcaster flag.
-    bool castShadows_;
-    /// Occluder flag.
-    bool occluder_;
-    /// Occludee flag.
-    bool occludee_;
-    /// View mask.
-    unsigned viewMask_;
-    /// Light mask.
-    unsigned lightMask_;
-    /// Shadow mask.
-    unsigned shadowMask_;
-    /// Zone mask.
-    unsigned zoneMask_;
-    /// Draw distance.
-    float drawDistance_;
-    /// Shadow distance.
-    float shadowDistance_;
-    /// LOD bias.
-    float lodBias_;
-    /// Maximum lights.
-    unsigned maxLights_;
-    /// Node ID of north neighbor.
-    unsigned northID_;
-    /// Node ID of south neighbor.
-    unsigned southID_;
-    /// Node ID of west neighbor.
-    unsigned westID_;
-    /// Node ID of east neighbor.
-    unsigned eastID_;
-    /// Terrain needs regeneration flag.
-    bool recreateTerrain_;
-    /// Terrain neighbor attributes dirty flag.
-    bool neighborsDirty_;
-};
-
-}
->>>>>>> a4dc970a
+}