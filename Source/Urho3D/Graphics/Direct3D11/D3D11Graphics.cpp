--- conflicted
+++ resolved
@@ -277,7 +277,7 @@
     ScreenModeParams newParams = params;
     AdjustScreenMode(width, height, newParams, maximize);
 
-    // find out the full screen mode display format (match desktop color depth)
+    // Find out the full screen mode display format (match desktop color depth)
     SDL_DisplayMode mode;
     SDL_GetDesktopDisplayMode(newParams.monitor_, &mode);
     const DXGI_FORMAT fullscreenFormat = SDL_BITSPERPIXEL(mode.format) == 16 ? DXGI_FORMAT_B5G6R5_UNORM : DXGI_FORMAT_R8G8B8A8_UNORM;
@@ -294,40 +294,7 @@
             return false;
     }
 
-<<<<<<< HEAD
-    // Check fullscreen mode validity. Use a closest match if not found
-    if (fullscreen)
-    {
-        ea::vector<IntVector3> resolutions = GetResolutions(monitor);
-        if (resolutions.size())
-        {
-            unsigned best = 0;
-            unsigned bestError = M_MAX_UNSIGNED;
-
-            for (unsigned i = 0; i < resolutions.size(); ++i)
-            {
-                unsigned error = (unsigned)(Abs(resolutions[i].x_ - width) + Abs(resolutions[i].y_ - height));
-                if (refreshRate != 0)
-                    error += (unsigned)Abs(resolutions[i].z_ - refreshRate);
-                if (error < bestError)
-                {
-                    best = i;
-                    bestError = error;
-                }
-            }
-
-            width = resolutions[best].x_;
-            height = resolutions[best].y_;
-            refreshRate = resolutions[best].z_;
-        }
-    }
-
-    AdjustWindow(width, height, fullscreen, borderless, monitor);
-    monitor_ = monitor;
-    refreshRate_ = refreshRate;
-=======
     AdjustWindow(width, height, newParams.fullscreen_, newParams.borderless_, newParams.monitor_);
->>>>>>> 4bc62f68
 
     if (maximize)
     {
@@ -346,37 +313,7 @@
     Clear(CLEAR_COLOR);
     impl_->swapChain_->Present(0, 0);
 
-<<<<<<< HEAD
-#ifdef URHO3D_LOGGING
-    ea::string msg;
-    msg.append_sprintf("Set screen mode %dx%d %s monitor %d", width_, height_, (fullscreen_ ? "fullscreen" : "windowed"), monitor_);
-    if (borderless_)
-        msg.append(" borderless");
-    if (resizable_)
-        msg.append(" resizable");
-    if (highDPI_)
-        msg.append(" highDPI");
-    if (multiSample > 1)
-        msg.append_sprintf(" multisample %d", multiSample);
-    URHO3D_LOGINFO(msg);
-#endif
-
-    using namespace ScreenMode;
-
-    VariantMap& eventData = GetEventDataMap();
-    eventData[P_WIDTH] = width_;
-    eventData[P_HEIGHT] = height_;
-    eventData[P_FULLSCREEN] = fullscreen_;
-    eventData[P_BORDERLESS] = borderless_;
-    eventData[P_RESIZABLE] = resizable_;
-    eventData[P_HIGHDPI] = highDPI_;
-    eventData[P_MONITOR] = monitor_;
-    eventData[P_REFRESHRATE] = refreshRate_;
-    SendEvent(E_SCREENMODE, eventData);
-
-=======
     OnScreenModeChanged();
->>>>>>> 4bc62f68
     return true;
 }
 
@@ -2133,15 +2070,9 @@
     }
 
     // Check that multisample level is supported
-<<<<<<< HEAD
     ea::vector<int> multiSampleLevels = GetMultiSampleLevels();
-    if (!multiSampleLevels.contains(multiSample))
-        multiSample = 1;
-=======
-    PODVector<int> multiSampleLevels = GetMultiSampleLevels();
     if (!multiSampleLevels.Contains(screenParams_.multiSample_))
         screenParams_.multiSample_ = 1;
->>>>>>> 4bc62f68
 
     // Create swap chain. Release old if necessary
     if (impl_->swapChain_)
