<<<<<<< HEAD
//
// Copyright (c) 2008-2018 the Urho3D project.
//
// Permission is hereby granted, free of charge, to any person obtaining a copy
// of this software and associated documentation files (the "Software"), to deal
// in the Software without restriction, including without limitation the rights
// to use, copy, modify, merge, publish, distribute, sublicense, and/or sell
// copies of the Software, and to permit persons to whom the Software is
// furnished to do so, subject to the following conditions:
//
// The above copyright notice and this permission notice shall be included in
// all copies or substantial portions of the Software.
//
// THE SOFTWARE IS PROVIDED "AS IS", WITHOUT WARRANTY OF ANY KIND, EXPRESS OR
// IMPLIED, INCLUDING BUT NOT LIMITED TO THE WARRANTIES OF MERCHANTABILITY,
// FITNESS FOR A PARTICULAR PURPOSE AND NONINFRINGEMENT. IN NO EVENT SHALL THE
// AUTHORS OR COPYRIGHT HOLDERS BE LIABLE FOR ANY CLAIM, DAMAGES OR OTHER
// LIABILITY, WHETHER IN AN ACTION OF CONTRACT, TORT OR OTHERWISE, ARISING FROM,
// OUT OF OR IN CONNECTION WITH THE SOFTWARE OR THE USE OR OTHER DEALINGS IN
// THE SOFTWARE.
//

#include "../Precompiled.h"

#include "../Core/Context.h"
#include "../Graphics/Batch.h"
#include "../Graphics/Camera.h"
#include "../Graphics/Skybox.h"
#include "../Scene/Node.h"

#include "../DebugNew.h"

namespace Urho3D
{

extern const char* GEOMETRY_CATEGORY;

Skybox::Skybox(Context* context) :
    StaticModel(context),
    lastFrame_(0)
{
}

Skybox::~Skybox() = default;

void Skybox::RegisterObject(Context* context)
{
    context->RegisterFactory<Skybox>(GEOMETRY_CATEGORY);

    URHO3D_COPY_BASE_ATTRIBUTES(StaticModel);
}

void Skybox::ProcessRayQuery(const RayOctreeQuery& query, PODVector<RayQueryResult>& results)
{
    // Do not record a raycast result for a skybox, as it would block all other results
}

void Skybox::UpdateBatches(const FrameInfo& frame)
{
    distance_ = 0.0f;

    if (frame.frameNumber_ != lastFrame_)
    {
        customWorldTransforms_.Clear();
        lastFrame_ = frame.frameNumber_;
    }

    // Add camera position to fix the skybox in space. Use effective world transform to take reflection into account
    Matrix3x4 customWorldTransform = node_->GetWorldTransform();
    customWorldTransform.SetTranslation(node_->GetWorldPosition() + frame.camera_->GetEffectiveWorldTransform().Translation());
    HashMap<Camera*, Matrix3x4>::Iterator it = customWorldTransforms_.Insert(MakePair(frame.camera_, customWorldTransform));

    for (unsigned i = 0; i < batches_.Size(); ++i)
    {
        batches_[i].worldTransform_ = &it->second_;
        batches_[i].distance_ = 0.0f;
    }
}

void Skybox::OnWorldBoundingBoxUpdate()
{
    // The skybox is supposed to be visible everywhere, so set a humongous bounding box
    worldBoundingBox_.Define(-M_LARGE_VALUE, M_LARGE_VALUE);
}

}
=======
//
// Copyright (c) 2008-2019 the Urho3D project.
//
// Permission is hereby granted, free of charge, to any person obtaining a copy
// of this software and associated documentation files (the "Software"), to deal
// in the Software without restriction, including without limitation the rights
// to use, copy, modify, merge, publish, distribute, sublicense, and/or sell
// copies of the Software, and to permit persons to whom the Software is
// furnished to do so, subject to the following conditions:
//
// The above copyright notice and this permission notice shall be included in
// all copies or substantial portions of the Software.
//
// THE SOFTWARE IS PROVIDED "AS IS", WITHOUT WARRANTY OF ANY KIND, EXPRESS OR
// IMPLIED, INCLUDING BUT NOT LIMITED TO THE WARRANTIES OF MERCHANTABILITY,
// FITNESS FOR A PARTICULAR PURPOSE AND NONINFRINGEMENT. IN NO EVENT SHALL THE
// AUTHORS OR COPYRIGHT HOLDERS BE LIABLE FOR ANY CLAIM, DAMAGES OR OTHER
// LIABILITY, WHETHER IN AN ACTION OF CONTRACT, TORT OR OTHERWISE, ARISING FROM,
// OUT OF OR IN CONNECTION WITH THE SOFTWARE OR THE USE OR OTHER DEALINGS IN
// THE SOFTWARE.
//

#include "../Precompiled.h"

#include "../Core/Context.h"
#include "../Graphics/Batch.h"
#include "../Graphics/Camera.h"
#include "../Graphics/Skybox.h"
#include "../Scene/Node.h"

#include "../DebugNew.h"

namespace Urho3D
{

extern const char* GEOMETRY_CATEGORY;

Skybox::Skybox(Context* context) :
    StaticModel(context),
    lastFrame_(0)
{
}

Skybox::~Skybox() = default;

void Skybox::RegisterObject(Context* context)
{
    context->RegisterFactory<Skybox>(GEOMETRY_CATEGORY);

    URHO3D_COPY_BASE_ATTRIBUTES(StaticModel);
}

void Skybox::ProcessRayQuery(const RayOctreeQuery& query, PODVector<RayQueryResult>& results)
{
    // Do not record a raycast result for a skybox, as it would block all other results
}

void Skybox::UpdateBatches(const FrameInfo& frame)
{
    distance_ = 0.0f;

    if (frame.frameNumber_ != lastFrame_)
    {
        customWorldTransforms_.Clear();
        lastFrame_ = frame.frameNumber_;
    }

    // Add camera position to fix the skybox in space. Use effective world transform to take reflection into account
    Matrix3x4 customWorldTransform = node_->GetWorldTransform();
    customWorldTransform.SetTranslation(node_->GetWorldPosition() + frame.camera_->GetEffectiveWorldTransform().Translation());
    HashMap<Camera*, Matrix3x4>::Iterator it = customWorldTransforms_.Insert(MakePair(frame.camera_, customWorldTransform));

    for (unsigned i = 0; i < batches_.Size(); ++i)
    {
        batches_[i].worldTransform_ = &it->second_;
        batches_[i].distance_ = 0.0f;
    }
}

void Skybox::OnWorldBoundingBoxUpdate()
{
    // The skybox is supposed to be visible everywhere, so set a humongous bounding box
    worldBoundingBox_.Define(-M_LARGE_VALUE, M_LARGE_VALUE);
}

}
>>>>>>> a476f0c4
<|MERGE_RESOLUTION|>--- conflicted
+++ resolved
@@ -1,91 +1,3 @@
-<<<<<<< HEAD
-//
-// Copyright (c) 2008-2018 the Urho3D project.
-//
-// Permission is hereby granted, free of charge, to any person obtaining a copy
-// of this software and associated documentation files (the "Software"), to deal
-// in the Software without restriction, including without limitation the rights
-// to use, copy, modify, merge, publish, distribute, sublicense, and/or sell
-// copies of the Software, and to permit persons to whom the Software is
-// furnished to do so, subject to the following conditions:
-//
-// The above copyright notice and this permission notice shall be included in
-// all copies or substantial portions of the Software.
-//
-// THE SOFTWARE IS PROVIDED "AS IS", WITHOUT WARRANTY OF ANY KIND, EXPRESS OR
-// IMPLIED, INCLUDING BUT NOT LIMITED TO THE WARRANTIES OF MERCHANTABILITY,
-// FITNESS FOR A PARTICULAR PURPOSE AND NONINFRINGEMENT. IN NO EVENT SHALL THE
-// AUTHORS OR COPYRIGHT HOLDERS BE LIABLE FOR ANY CLAIM, DAMAGES OR OTHER
-// LIABILITY, WHETHER IN AN ACTION OF CONTRACT, TORT OR OTHERWISE, ARISING FROM,
-// OUT OF OR IN CONNECTION WITH THE SOFTWARE OR THE USE OR OTHER DEALINGS IN
-// THE SOFTWARE.
-//
-
-#include "../Precompiled.h"
-
-#include "../Core/Context.h"
-#include "../Graphics/Batch.h"
-#include "../Graphics/Camera.h"
-#include "../Graphics/Skybox.h"
-#include "../Scene/Node.h"
-
-#include "../DebugNew.h"
-
-namespace Urho3D
-{
-
-extern const char* GEOMETRY_CATEGORY;
-
-Skybox::Skybox(Context* context) :
-    StaticModel(context),
-    lastFrame_(0)
-{
-}
-
-Skybox::~Skybox() = default;
-
-void Skybox::RegisterObject(Context* context)
-{
-    context->RegisterFactory<Skybox>(GEOMETRY_CATEGORY);
-
-    URHO3D_COPY_BASE_ATTRIBUTES(StaticModel);
-}
-
-void Skybox::ProcessRayQuery(const RayOctreeQuery& query, PODVector<RayQueryResult>& results)
-{
-    // Do not record a raycast result for a skybox, as it would block all other results
-}
-
-void Skybox::UpdateBatches(const FrameInfo& frame)
-{
-    distance_ = 0.0f;
-
-    if (frame.frameNumber_ != lastFrame_)
-    {
-        customWorldTransforms_.Clear();
-        lastFrame_ = frame.frameNumber_;
-    }
-
-    // Add camera position to fix the skybox in space. Use effective world transform to take reflection into account
-    Matrix3x4 customWorldTransform = node_->GetWorldTransform();
-    customWorldTransform.SetTranslation(node_->GetWorldPosition() + frame.camera_->GetEffectiveWorldTransform().Translation());
-    HashMap<Camera*, Matrix3x4>::Iterator it = customWorldTransforms_.Insert(MakePair(frame.camera_, customWorldTransform));
-
-    for (unsigned i = 0; i < batches_.Size(); ++i)
-    {
-        batches_[i].worldTransform_ = &it->second_;
-        batches_[i].distance_ = 0.0f;
-    }
-}
-
-void Skybox::OnWorldBoundingBoxUpdate()
-{
-    // The skybox is supposed to be visible everywhere, so set a humongous bounding box
-    worldBoundingBox_.Define(-M_LARGE_VALUE, M_LARGE_VALUE);
-}
-
-}
-=======
 //
 // Copyright (c) 2008-2019 the Urho3D project.
 //
@@ -171,5 +83,4 @@
     worldBoundingBox_.Define(-M_LARGE_VALUE, M_LARGE_VALUE);
 }
 
-}
->>>>>>> a476f0c4
+}