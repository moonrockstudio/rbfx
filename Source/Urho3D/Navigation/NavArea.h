//
// Copyright (c) 2008-2020 the Urho3D project.
//
// Permission is hereby granted, free of charge, to any person obtaining a copy
// of this software and associated documentation files (the "Software"), to deal
// in the Software without restriction, including without limitation the rights
// to use, copy, modify, merge, publish, distribute, sublicense, and/or sell
// copies of the Software, and to permit persons to whom the Software is
// furnished to do so, subject to the following conditions:
//
// The above copyright notice and this permission notice shall be included in
// all copies or substantial portions of the Software.
//
// THE SOFTWARE IS PROVIDED "AS IS", WITHOUT WARRANTY OF ANY KIND, EXPRESS OR
// IMPLIED, INCLUDING BUT NOT LIMITED TO THE WARRANTIES OF MERCHANTABILITY,
// FITNESS FOR A PARTICULAR PURPOSE AND NONINFRINGEMENT. IN NO EVENT SHALL THE
// AUTHORS OR COPYRIGHT HOLDERS BE LIABLE FOR ANY CLAIM, DAMAGES OR OTHER
// LIABILITY, WHETHER IN AN ACTION OF CONTRACT, TORT OR OTHERWISE, ARISING FROM,
// OUT OF OR IN CONNECTION WITH THE SOFTWARE OR THE USE OR OTHER DEALINGS IN
// THE SOFTWARE.
//

#pragma once

#include "../Math/BoundingBox.h"
#include "../Scene/Component.h"

namespace Urho3D
{

class URHO3D_API NavArea : public Component
{
    URHO3D_OBJECT(NavArea, Component);

public:
    /// Construct.
    explicit NavArea(Context* context);
    /// Destruct.
    ~NavArea() override;
    /// Register object factory and attributes.
<<<<<<< HEAD
=======
    /// @nobind
>>>>>>> fff115a0
    static void RegisterObject(Context* context);

    /// Render debug geometry for the bounds.
    void DrawDebugGeometry(DebugRenderer* debug, bool depthTest) override;

    /// Get the area id for this volume.
    /// @property
    unsigned GetAreaID() const { return (unsigned)areaID_; }

    /// Set the area id for this volume.
    /// @property
    void SetAreaID(unsigned newID);

    /// Get the bounding box of this navigation area, in local space.
    /// @property
    BoundingBox GetBoundingBox() const { return boundingBox_; }

    /// Set the bounding box of this area, in local space.
    /// @property
    void SetBoundingBox(const BoundingBox& bnds) { boundingBox_ = bnds; }

    /// Get the bounds of this navigation area in world space.
    /// @property
    BoundingBox GetWorldBoundingBox() const;

private:
    /// Bounds of area to mark.
    BoundingBox boundingBox_;
    /// Area id to assign to the marked area.
    unsigned char areaID_;
};

}<|MERGE_RESOLUTION|>--- conflicted
+++ resolved
@@ -38,10 +38,7 @@
     /// Destruct.
     ~NavArea() override;
     /// Register object factory and attributes.
-<<<<<<< HEAD
-=======
     /// @nobind
->>>>>>> fff115a0
     static void RegisterObject(Context* context);
 
     /// Render debug geometry for the bounds.
